AC_INIT([nix],[m4_esyscmd(bash -c "echo -n $(cat ./.version)$VERSION_SUFFIX")])
AC_CONFIG_MACRO_DIRS([m4])
AC_CONFIG_SRCDIR(README.md)
AC_CONFIG_AUX_DIR(config)

AC_PROG_SED

# Construct a Nix system name (like "i686-linux").
AC_CANONICAL_HOST
AC_MSG_CHECKING([for the canonical Nix system name])

AC_ARG_WITH(system, AS_HELP_STRING([--with-system=SYSTEM],[Platform identifier (e.g., `i686-linux').]),
  [system=$withval],
  [case "$host_cpu" in
     i*86)
        machine_name="i686";;
     amd64)
        machine_name="x86_64";;
     armv6|armv7)
        machine_name="${host_cpu}l";;
     *)
        machine_name="$host_cpu";;
   esac

   case "$host_os" in
     linux-gnu*|linux-musl*)
        # For backward compatibility, strip the `-gnu' part.
        system="$machine_name-linux";;
     *)
        # Strip the version number from names such as `gnu0.3',
        # `darwin10.2.0', etc.
        system="$machine_name-`echo $host_os | "$SED" -e's/@<:@0-9.@:>@*$//g'`";;
   esac])

sys_name=$(uname -s | tr 'A-Z ' 'a-z_')

case $sys_name in
    cygwin*)
        sys_name=cygwin
        ;;
esac

AC_MSG_RESULT($system)
AC_SUBST(system)
AC_DEFINE_UNQUOTED(SYSTEM, ["$system"], [platform identifier ('cpu-os')])


# State should be stored in /nix/var, unless the user overrides it explicitly.
test "$localstatedir" = '${prefix}/var' && localstatedir=/nix/var


CFLAGS=
CXXFLAGS=
AC_PROG_CC
AC_PROG_CXX
AC_PROG_CPP

AC_CHECK_TOOL([AR], [ar])

# Use 64-bit file system calls so that we can support files > 2 GiB.
AC_SYS_LARGEFILE


# Solaris-specific stuff.
AC_STRUCT_DIRENT_D_TYPE
if test "$sys_name" = sunos; then
    # Solaris requires -lsocket -lnsl for network functions
    LDFLAGS="-lsocket -lnsl $LDFLAGS"
fi


# Check for pubsetbuf.
AC_MSG_CHECKING([for pubsetbuf])
AC_LANG_PUSH(C++)
AC_COMPILE_IFELSE([AC_LANG_PROGRAM([[#include <iostream>
using namespace std;
static char buf[1024];]],
    [[cerr.rdbuf()->pubsetbuf(buf, sizeof(buf));]])],
    [AC_MSG_RESULT(yes) AC_DEFINE(HAVE_PUBSETBUF, 1, [Whether pubsetbuf is available.])],
    AC_MSG_RESULT(no))
AC_LANG_POP(C++)


AC_CHECK_FUNCS([statvfs pipe2])


# Check for lutimes, optionally used for changing the mtime of
# symlinks.
AC_CHECK_FUNCS([lutimes])


# Check whether the store optimiser can optimise symlinks.
AC_MSG_CHECKING([whether it is possible to create a link to a symlink])
ln -s bla tmp_link
if ln tmp_link tmp_link2 2> /dev/null; then
    AC_MSG_RESULT(yes)
    AC_DEFINE(CAN_LINK_SYMLINK, 1, [Whether link() works on symlinks.])
else
    AC_MSG_RESULT(no)
fi
rm -f tmp_link tmp_link2


# Check for <locale>.
AC_LANG_PUSH(C++)
AC_CHECK_HEADERS([locale])
AC_LANG_POP(C++)


AC_DEFUN([NEED_PROG],
[
AC_PATH_PROG($1, $2)
if test -z "$$1"; then
    AC_MSG_ERROR([$2 is required])
fi
])

NEED_PROG(bash, bash)
AC_PATH_PROG(flex, flex, false)
AC_PATH_PROG(bison, bison, false)
AC_PATH_PROG(dot, dot)
AC_PATH_PROG(lsof, lsof, lsof)
NEED_PROG(jq, jq)


AC_SUBST(coreutils, [$(dirname $(type -p cat))])


AC_ARG_WITH(store-dir, AS_HELP_STRING([--with-store-dir=PATH],[path of the Nix store (defaults to /nix/store)]),
  storedir=$withval, storedir='/nix/store')
AC_SUBST(storedir)


# Look for boost, a required dependency.
# Note that AX_BOOST_BASE only exports *CPP* BOOST_CPPFLAGS, no CXX flags,
# and CPPFLAGS are not passed to the C++ compiler automatically.
# Thus we append the returned CPPFLAGS to the CXXFLAGS here.
AX_BOOST_BASE([1.66], [CXXFLAGS="$BOOST_CPPFLAGS $CXXFLAGS"], [AC_MSG_ERROR([Nix requires boost.])])
# For unknown reasons, setting this directly in the ACTION-IF-FOUND above
# ends up with LDFLAGS being empty, so we set it afterwards.
LDFLAGS="$BOOST_LDFLAGS $LDFLAGS"

# On some platforms, new-style atomics need a helper library
AC_MSG_CHECKING(whether -latomic is needed)
AC_LINK_IFELSE([AC_LANG_SOURCE([[
#include <stdint.h>
uint64_t v;
int main() {
    return (int)__atomic_load_n(&v, __ATOMIC_ACQUIRE);
}]])], GCC_ATOMIC_BUILTINS_NEED_LIBATOMIC=no, GCC_ATOMIC_BUILTINS_NEED_LIBATOMIC=yes)
AC_MSG_RESULT($GCC_ATOMIC_BUILTINS_NEED_LIBATOMIC)
if test "x$GCC_ATOMIC_BUILTINS_NEED_LIBATOMIC" = xyes; then
<<<<<<< HEAD
    LDFLAGS="$LDFLAGS -latomic"
=======
    LDFLAGS="-latomic $LDFLAGS"
>>>>>>> bf68c693
fi

PKG_PROG_PKG_CONFIG

AC_ARG_ENABLE(shared, AS_HELP_STRING([--enable-shared],[Build shared libraries for Nix [default=yes]]),
  shared=$enableval, shared=yes)
if test "$shared" = yes; then
  AC_SUBST(BUILD_SHARED_LIBS, 1, [Whether to build shared libraries.])
else
  AC_SUBST(BUILD_SHARED_LIBS, 0, [Whether to build shared libraries.])
  PKG_CONFIG="$PKG_CONFIG --static"
fi

# Look for OpenSSL, a required dependency. FIXME: this is only (maybe)
# used by S3BinaryCacheStore.
PKG_CHECK_MODULES([OPENSSL], [libcrypto], [CXXFLAGS="$OPENSSL_CFLAGS $CXXFLAGS"])


# Checks for libarchive
PKG_CHECK_MODULES([LIBARCHIVE], [libarchive >= 3.1.2], [CXXFLAGS="$LIBARCHIVE_CFLAGS $CXXFLAGS"])
# Workaround until https://github.com/libarchive/libarchive/issues/1446 is fixed
if test "$shared" != yes; then
    LIBARCHIVE_LIBS+=' -lz'
fi

# Look for SQLite, a required dependency.
PKG_CHECK_MODULES([SQLITE3], [sqlite3 >= 3.6.19], [CXXFLAGS="$SQLITE3_CFLAGS $CXXFLAGS"])

# Look for libcurl, a required dependency.
PKG_CHECK_MODULES([LIBCURL], [libcurl], [CXXFLAGS="$LIBCURL_CFLAGS $CXXFLAGS"])

# Look for editline, a required dependency.
# The the libeditline.pc file was added only in libeditline >= 1.15.2,
# see https://github.com/troglobit/editline/commit/0a8f2ef4203c3a4a4726b9dd1336869cd0da8607,
# but e.g. Ubuntu 16.04 has an older version, so we fall back to searching for
# editline.h when the pkg-config approach fails.
PKG_CHECK_MODULES([EDITLINE], [libeditline], [CXXFLAGS="$EDITLINE_CFLAGS $CXXFLAGS"], [
  AC_CHECK_HEADERS([editline.h], [true],
    [AC_MSG_ERROR([Nix requires libeditline; it was found neither via pkg-config nor its normal header.])])
  AC_SEARCH_LIBS([readline read_history], [editline], [],
    [AC_MSG_ERROR([Nix requires libeditline; it was not found via pkg-config, but via its header, but required functions do not work. Maybe it is too old? >= 1.14 is required.])])
])

# Look for libsodium, an optional dependency.
PKG_CHECK_MODULES([SODIUM], [libsodium], [CXXFLAGS="$SODIUM_CFLAGS $CXXFLAGS"])

# Look for libbrotli{enc,dec}.
PKG_CHECK_MODULES([LIBBROTLI], [libbrotlienc libbrotlidec], [CXXFLAGS="$LIBBROTLI_CFLAGS $CXXFLAGS"])

# Look for libcpuid.
if test "$machine_name" = "x86_64"; then
  PKG_CHECK_MODULES([LIBCPUID], [libcpuid], [CXXFLAGS="$LIBCPUID_CFLAGS $CXXFLAGS"])
  have_libcpuid=1
  AC_DEFINE([HAVE_LIBCPUID], [1], [Use libcpuid])
fi
AC_SUBST(HAVE_LIBCPUID, [$have_libcpuid])


# Look for libseccomp, required for Linux sandboxing.
if test "$sys_name" = linux; then
  AC_ARG_ENABLE([seccomp-sandboxing],
                AS_HELP_STRING([--disable-seccomp-sandboxing],[Don't build support for seccomp sandboxing (only recommended if your arch doesn't support libseccomp yet!)
                              ]))
  if test "x$enable_seccomp_sandboxing" != "xno"; then
    PKG_CHECK_MODULES([LIBSECCOMP], [libseccomp],
                      [CXXFLAGS="$LIBSECCOMP_CFLAGS $CXXFLAGS"])
    have_seccomp=1
    AC_DEFINE([HAVE_SECCOMP], [1], [Whether seccomp is available and should be used for sandboxing.])
  else
    have_seccomp=
  fi
else
  have_seccomp=
fi
AC_SUBST(HAVE_SECCOMP, [$have_seccomp])


# Look for aws-cpp-sdk-s3.
AC_LANG_PUSH(C++)
AC_CHECK_HEADERS([aws/s3/S3Client.h],
  [AC_DEFINE([ENABLE_S3], [1], [Whether to enable S3 support via aws-sdk-cpp.]) enable_s3=1], 
  [AC_DEFINE([ENABLE_S3], [0], [Whether to enable S3 support via aws-sdk-cpp.]) enable_s3=])
AC_SUBST(ENABLE_S3, [$enable_s3])
AC_LANG_POP(C++)

if test -n "$enable_s3"; then
  declare -a aws_version_tokens=($(printf '#include <aws/core/VersionConfig.h>\nAWS_SDK_VERSION_STRING' | $CPP $CPPFLAGS - | grep -v '^#.*' | sed 's/"//g' | tr '.' ' '))
  AC_DEFINE_UNQUOTED([AWS_VERSION_MAJOR], ${aws_version_tokens@<:@0@:>@}, [Major version of aws-sdk-cpp.])
  AC_DEFINE_UNQUOTED([AWS_VERSION_MINOR], ${aws_version_tokens@<:@1@:>@}, [Minor version of aws-sdk-cpp.])
  AC_DEFINE_UNQUOTED([AWS_VERSION_PATCH], ${aws_version_tokens@<:@2@:>@}, [Patch version of aws-sdk-cpp.])
fi


# Whether to use the Boehm garbage collector.
AC_ARG_ENABLE(gc, AS_HELP_STRING([--enable-gc],[enable garbage collection in the Nix expression evaluator (requires Boehm GC) [default=yes]]),
  gc=$enableval, gc=yes)
if test "$gc" = yes; then
  PKG_CHECK_MODULES([BDW_GC], [bdw-gc])
  CXXFLAGS="$BDW_GC_CFLAGS $CXXFLAGS"
  AC_DEFINE(HAVE_BOEHMGC, 1, [Whether to use the Boehm garbage collector.])
fi


# Look for gtest.
PKG_CHECK_MODULES([GTEST], [gtest_main])


# documentation generation switch
AC_ARG_ENABLE(doc-gen, AS_HELP_STRING([--disable-doc-gen],[disable documentation generation]),
  doc_generate=$enableval, doc_generate=yes)
AC_SUBST(doc_generate)


# Setuid installations.
AC_CHECK_FUNCS([setresuid setreuid lchown])


# Nice to have, but not essential.
AC_CHECK_FUNCS([strsignal posix_fallocate sysconf])


# This is needed if bzip2 is a static library, and the Nix libraries
# are dynamic.
if test "$(uname)" = "Darwin"; then
    LDFLAGS="-all_load $LDFLAGS"
fi


AC_ARG_WITH(sandbox-shell, AS_HELP_STRING([--with-sandbox-shell=PATH],[path of a statically-linked shell to use as /bin/sh in sandboxes]),
  sandbox_shell=$withval)
AC_SUBST(sandbox_shell)

# Expand all variables in config.status.
test "$prefix" = NONE && prefix=$ac_default_prefix
test "$exec_prefix" = NONE && exec_prefix='${prefix}'
for name in $ac_subst_vars; do
    declare $name="$(eval echo "${!name}")"
    declare $name="$(eval echo "${!name}")"
    declare $name="$(eval echo "${!name}")"
done

rm -f Makefile.config

AC_CONFIG_HEADERS([config.h])
AC_CONFIG_FILES([])
AC_OUTPUT<|MERGE_RESOLUTION|>--- conflicted
+++ resolved
@@ -150,11 +150,7 @@
 }]])], GCC_ATOMIC_BUILTINS_NEED_LIBATOMIC=no, GCC_ATOMIC_BUILTINS_NEED_LIBATOMIC=yes)
 AC_MSG_RESULT($GCC_ATOMIC_BUILTINS_NEED_LIBATOMIC)
 if test "x$GCC_ATOMIC_BUILTINS_NEED_LIBATOMIC" = xyes; then
-<<<<<<< HEAD
-    LDFLAGS="$LDFLAGS -latomic"
-=======
     LDFLAGS="-latomic $LDFLAGS"
->>>>>>> bf68c693
 fi
 
 PKG_PROG_PKG_CONFIG
@@ -235,7 +231,7 @@
 # Look for aws-cpp-sdk-s3.
 AC_LANG_PUSH(C++)
 AC_CHECK_HEADERS([aws/s3/S3Client.h],
-  [AC_DEFINE([ENABLE_S3], [1], [Whether to enable S3 support via aws-sdk-cpp.]) enable_s3=1], 
+  [AC_DEFINE([ENABLE_S3], [1], [Whether to enable S3 support via aws-sdk-cpp.]) enable_s3=1],
   [AC_DEFINE([ENABLE_S3], [0], [Whether to enable S3 support via aws-sdk-cpp.]) enable_s3=])
 AC_SUBST(ENABLE_S3, [$enable_s3])
 AC_LANG_POP(C++)
