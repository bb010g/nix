--- conflicted
+++ resolved
@@ -118,17 +118,13 @@
 
     // FIXME: is it possible to extract the Pos object instead of doing this
     //        toString + parsing?
-<<<<<<< HEAD
     PathSet context;
-    auto path = state.coerceToPath(noPos, *v2, context);
-=======
-    auto pos = state.forceString(*v2, noPos, "while evaluating the 'meta.position' attribute of a derivation");
->>>>>>> f58c3011
+    auto path = state.coerceToPath(noPos, *v2, context, "while evaluating the 'meta.position' attribute of a derivation");
 
     auto fn = path.path.abs();
 
     auto fail = [fn]() {
-        throw ParseError("cannot parse 'meta.position' attribute '%s'", fn);
+        throw ParseError("cannot parse 'meta.position' attribute '%s' of a derivation", fn);
     };
 
     try {
