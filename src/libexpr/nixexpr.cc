#include "nixexpr.hh"
#include "derivations.hh"
#include "eval.hh"
#include "symbol-table.hh"
#include "util.hh"

#include <cstdlib>

namespace nix {

<<<<<<< HEAD
struct SourcePathAdapter : AbstractPos
{
    SourcePath path;

    SourcePathAdapter(SourcePath path)
        : path(std::move(path))
=======
struct PosAdapter : AbstractPos
{
    Pos::Origin origin;

    PosAdapter(Pos::Origin origin)
        : origin(std::move(origin))
>>>>>>> 17373deb
    {
    }

    std::optional<std::string> getSource() const override
    {
<<<<<<< HEAD
        try {
            return path.readFile();
        } catch (Error &) {
            return std::nullopt;
        }
=======
        return std::visit(overloaded {
            [](const Pos::none_tag &) -> std::optional<std::string> {
                return std::nullopt;
            },
            [](const Pos::Stdin & s) -> std::optional<std::string> {
                // Get rid of the null terminators added by the parser.
                return std::string(s.source->c_str());
            },
            [](const Pos::String & s) -> std::optional<std::string> {
                // Get rid of the null terminators added by the parser.
                return std::string(s.source->c_str());
            },
            [](const Path & path) -> std::optional<std::string> {
                try {
                    return readFile(path);
                } catch (Error &) {
                    return std::nullopt;
                }
            }
        }, origin);
>>>>>>> 17373deb
    }

    void print(std::ostream & out) const override
    {
<<<<<<< HEAD
        out << path;
    }
};

struct StringPosAdapter : AbstractPos
{
    void print(std::ostream & out) const override
    {
        out << "«string»";
    }
};

struct StdinPosAdapter : AbstractPos
{
    void print(std::ostream & out) const override
    {
        out << "«stdin»";
=======
        std::visit(overloaded {
            [&](const Pos::none_tag &) { out << "«none»"; },
            [&](const Pos::Stdin &) { out << "«stdin»"; },
            [&](const Pos::String & s) { out << "«string»"; },
            [&](const Path & path) { out << path; }
        }, origin);
>>>>>>> 17373deb
    }
};

Pos::operator std::shared_ptr<AbstractPos>() const
{
<<<<<<< HEAD
    std::shared_ptr<AbstractPos> pos;

    if (auto path = std::get_if<SourcePath>(&origin))
        pos = std::make_shared<SourcePathAdapter>(*path);
    else if (std::get_if<stdin_tag>(&origin))
        pos = std::make_shared<StdinPosAdapter>();
    else if (std::get_if<string_tag>(&origin))
        pos = std::make_shared<StringPosAdapter>();

    if (pos) {
        pos->line = line;
        pos->column = column;
    }

=======
    auto pos = std::make_shared<PosAdapter>(origin);
    pos->line = line;
    pos->column = column;
>>>>>>> 17373deb
    return pos;
}

/* Displaying abstract syntax trees. */

static void showString(std::ostream & str, std::string_view s)
{
    str << '"';
    for (auto c : s)
        if (c == '"' || c == '\\' || c == '$') str << "\\" << c;
        else if (c == '\n') str << "\\n";
        else if (c == '\r') str << "\\r";
        else if (c == '\t') str << "\\t";
        else str << c;
    str << '"';
}

std::ostream & operator <<(std::ostream & str, const SymbolStr & symbol)
{
    std::string_view s = symbol;

    if (s.empty())
        str << "\"\"";
    else if (s == "if") // FIXME: handle other keywords
        str << '"' << s << '"';
    else {
        char c = s[0];
        if (!((c >= 'a' && c <= 'z') || (c >= 'A' && c <= 'Z') || c == '_')) {
            showString(str, s);
            return str;
        }
        for (auto c : s)
            if (!((c >= 'a' && c <= 'z') ||
                  (c >= 'A' && c <= 'Z') ||
                  (c >= '0' && c <= '9') ||
                  c == '_' || c == '\'' || c == '-')) {
                showString(str, s);
                return str;
            }
        str << s;
    }
    return str;
}

void Expr::show(const SymbolTable & symbols, std::ostream & str) const
{
    abort();
}

void ExprInt::show(const SymbolTable & symbols, std::ostream & str) const
{
    str << n;
}

void ExprFloat::show(const SymbolTable & symbols, std::ostream & str) const
{
    str << nf;
}

void ExprString::show(const SymbolTable & symbols, std::ostream & str) const
{
    showString(str, s);
}

void ExprPath::show(const SymbolTable & symbols, std::ostream & str) const
{
    str << path;
}

void ExprVar::show(const SymbolTable & symbols, std::ostream & str) const
{
    str << symbols[name];
}

void ExprSelect::show(const SymbolTable & symbols, std::ostream & str) const
{
    str << "(";
    e->show(symbols, str);
    str << ")." << showAttrPath(symbols, attrPath);
    if (def) {
        str << " or (";
        def->show(symbols, str);
        str << ")";
    }
}

void ExprOpHasAttr::show(const SymbolTable & symbols, std::ostream & str) const
{
    str << "((";
    e->show(symbols, str);
    str << ") ? " << showAttrPath(symbols, attrPath) << ")";
}

void ExprAttrs::show(const SymbolTable & symbols, std::ostream & str) const
{
    if (recursive) str << "rec ";
    str << "{ ";
    typedef const decltype(attrs)::value_type * Attr;
    std::vector<Attr> sorted;
    for (auto & i : attrs) sorted.push_back(&i);
    std::sort(sorted.begin(), sorted.end(), [&](Attr a, Attr b) {
        std::string_view sa = symbols[a->first], sb = symbols[b->first];
        return sa < sb;
    });
    for (auto & i : sorted) {
        if (i->second.inherited)
            str << "inherit " << symbols[i->first] << " " << "; ";
        else {
            str << symbols[i->first] << " = ";
            i->second.e->show(symbols, str);
            str << "; ";
        }
    }
    for (auto & i : dynamicAttrs) {
        str << "\"${";
        i.nameExpr->show(symbols, str);
        str << "}\" = ";
        i.valueExpr->show(symbols, str);
        str << "; ";
    }
    str << "}";
}

void ExprList::show(const SymbolTable & symbols, std::ostream & str) const
{
    str << "[ ";
    for (auto & i : elems) {
        str << "(";
        i->show(symbols, str);
        str << ") ";
    }
    str << "]";
}

void ExprLambda::show(const SymbolTable & symbols, std::ostream & str) const
{
    str << "(";
    if (hasFormals()) {
        str << "{ ";
        bool first = true;
        for (auto & i : formals->formals) {
            if (first) first = false; else str << ", ";
            str << symbols[i.name];
            if (i.def) {
                str << " ? ";
                i.def->show(symbols, str);
            }
        }
        if (formals->ellipsis) {
            if (!first) str << ", ";
            str << "...";
        }
        str << " }";
        if (arg) str << " @ ";
    }
    if (arg) str << symbols[arg];
    str << ": ";
    body->show(symbols, str);
    str << ")";
}

void ExprCall::show(const SymbolTable & symbols, std::ostream & str) const
{
    str << '(';
    fun->show(symbols, str);
    for (auto e : args) {
        str <<  ' ';
        e->show(symbols, str);
    }
    str << ')';
}

void ExprLet::show(const SymbolTable & symbols, std::ostream & str) const
{
    str << "(let ";
    for (auto & i : attrs->attrs)
        if (i.second.inherited) {
            str << "inherit " << symbols[i.first] << "; ";
        }
        else {
            str << symbols[i.first] << " = ";
            i.second.e->show(symbols, str);
            str << "; ";
        }
    str << "in ";
    body->show(symbols, str);
    str << ")";
}

void ExprWith::show(const SymbolTable & symbols, std::ostream & str) const
{
    str << "(with ";
    attrs->show(symbols, str);
    str << "; ";
    body->show(symbols, str);
    str << ")";
}

void ExprIf::show(const SymbolTable & symbols, std::ostream & str) const
{
    str << "(if ";
    cond->show(symbols, str);
    str << " then ";
    then->show(symbols, str);
    str << " else ";
    else_->show(symbols, str);
    str << ")";
}

void ExprAssert::show(const SymbolTable & symbols, std::ostream & str) const
{
    str << "assert ";
    cond->show(symbols, str);
    str << "; ";
    body->show(symbols, str);
}

void ExprOpNot::show(const SymbolTable & symbols, std::ostream & str) const
{
    str << "(! ";
    e->show(symbols, str);
    str << ")";
}

void ExprConcatStrings::show(const SymbolTable & symbols, std::ostream & str) const
{
    bool first = true;
    str << "(";
    for (auto & i : *es) {
        if (first) first = false; else str << " + ";
        i.second->show(symbols, str);
    }
    str << ")";
}

void ExprPos::show(const SymbolTable & symbols, std::ostream & str) const
{
    str << "__curPos";
}


std::ostream & operator << (std::ostream & str, const Pos & pos)
{
    if (auto pos2 = (std::shared_ptr<AbstractPos>) pos) {
        str << *pos2;
    } else
        str << "undefined position";

    return str;
}


std::string showAttrPath(const SymbolTable & symbols, const AttrPath & attrPath)
{
    std::ostringstream out;
    bool first = true;
    for (auto & i : attrPath) {
        if (!first) out << '.'; else first = false;
        if (i.symbol)
            out << symbols[i.symbol];
        else {
            out << "\"${";
            i.expr->show(symbols, out);
            out << "}\"";
        }
    }
    return out.str();
}


/* Computing levels/displacements for variables. */

void Expr::bindVars(EvalState & es, const std::shared_ptr<const StaticEnv> & env)
{
    abort();
}

void ExprInt::bindVars(EvalState & es, const std::shared_ptr<const StaticEnv> & env)
{
    if (es.debugRepl)
        es.exprEnvs.insert(std::make_pair(this, env));
}

void ExprFloat::bindVars(EvalState & es, const std::shared_ptr<const StaticEnv> & env)
{
    if (es.debugRepl)
        es.exprEnvs.insert(std::make_pair(this, env));
}

void ExprString::bindVars(EvalState & es, const std::shared_ptr<const StaticEnv> & env)
{
    if (es.debugRepl)
        es.exprEnvs.insert(std::make_pair(this, env));
}

void ExprPath::bindVars(EvalState & es, const std::shared_ptr<const StaticEnv> & env)
{
    if (es.debugRepl)
        es.exprEnvs.insert(std::make_pair(this, env));
}

void ExprVar::bindVars(EvalState & es, const std::shared_ptr<const StaticEnv> & env)
{
    if (es.debugRepl)
        es.exprEnvs.insert(std::make_pair(this, env));

    /* Check whether the variable appears in the environment.  If so,
       set its level and displacement. */
    const StaticEnv * curEnv;
    Level level;
    int withLevel = -1;
    for (curEnv = env.get(), level = 0; curEnv; curEnv = curEnv->up, level++) {
        if (curEnv->isWith) {
            if (withLevel == -1) withLevel = level;
        } else {
            auto i = curEnv->find(name);
            if (i != curEnv->vars.end()) {
                fromWith = false;
                this->level = level;
                displ = i->second;
                return;
            }
        }
    }

    /* Otherwise, the variable must be obtained from the nearest
       enclosing `with'.  If there is no `with', then we can issue an
       "undefined variable" error now. */
    if (withLevel == -1)
        throw UndefinedVarError({
            .msg = hintfmt("undefined variable '%1%'", es.symbols[name]),
            .errPos = es.positions[pos]
        });
    fromWith = true;
    this->level = withLevel;
}

void ExprSelect::bindVars(EvalState & es, const std::shared_ptr<const StaticEnv> & env)
{
    if (es.debugRepl)
        es.exprEnvs.insert(std::make_pair(this, env));

    e->bindVars(es, env);
    if (def) def->bindVars(es, env);
    for (auto & i : attrPath)
        if (!i.symbol)
            i.expr->bindVars(es, env);
}

void ExprOpHasAttr::bindVars(EvalState & es, const std::shared_ptr<const StaticEnv> & env)
{
    if (es.debugRepl)
        es.exprEnvs.insert(std::make_pair(this, env));

    e->bindVars(es, env);
    for (auto & i : attrPath)
        if (!i.symbol)
            i.expr->bindVars(es, env);
}

void ExprAttrs::bindVars(EvalState & es, const std::shared_ptr<const StaticEnv> & env)
{
    if (es.debugRepl)
        es.exprEnvs.insert(std::make_pair(this, env));

    if (recursive) {
        auto newEnv = std::make_shared<StaticEnv>(false, env.get(), recursive ? attrs.size() : 0);

        Displacement displ = 0;
        for (auto & i : attrs)
            newEnv->vars.emplace_back(i.first, i.second.displ = displ++);

        // No need to sort newEnv since attrs is in sorted order.

        for (auto & i : attrs)
            i.second.e->bindVars(es, i.second.inherited ? env : newEnv);

        for (auto & i : dynamicAttrs) {
            i.nameExpr->bindVars(es, newEnv);
            i.valueExpr->bindVars(es, newEnv);
        }
    }
    else {
        for (auto & i : attrs)
            i.second.e->bindVars(es, env);

        for (auto & i : dynamicAttrs) {
            i.nameExpr->bindVars(es, env);
            i.valueExpr->bindVars(es, env);
        }
    }
}

void ExprList::bindVars(EvalState & es, const std::shared_ptr<const StaticEnv> & env)
{
    if (es.debugRepl)
        es.exprEnvs.insert(std::make_pair(this, env));

    for (auto & i : elems)
        i->bindVars(es, env);
}

void ExprLambda::bindVars(EvalState & es, const std::shared_ptr<const StaticEnv> & env)
{
    if (es.debugRepl)
        es.exprEnvs.insert(std::make_pair(this, env));

    auto newEnv = std::make_shared<StaticEnv>(
        false, env.get(),
        (hasFormals() ? formals->formals.size() : 0) +
        (!arg ? 0 : 1));

    Displacement displ = 0;

    if (arg) newEnv->vars.emplace_back(arg, displ++);

    if (hasFormals()) {
        for (auto & i : formals->formals)
            newEnv->vars.emplace_back(i.name, displ++);

        newEnv->sort();

        for (auto & i : formals->formals)
            if (i.def) i.def->bindVars(es, newEnv);
    }

    body->bindVars(es, newEnv);
}

void ExprCall::bindVars(EvalState & es, const std::shared_ptr<const StaticEnv> & env)
{
    if (es.debugRepl)
        es.exprEnvs.insert(std::make_pair(this, env));

    fun->bindVars(es, env);
    for (auto e : args)
        e->bindVars(es, env);
}

void ExprLet::bindVars(EvalState & es, const std::shared_ptr<const StaticEnv> & env)
{
    if (es.debugRepl)
        es.exprEnvs.insert(std::make_pair(this, env));

    auto newEnv = std::make_shared<StaticEnv>(false, env.get(), attrs->attrs.size());

    Displacement displ = 0;
    for (auto & i : attrs->attrs)
        newEnv->vars.emplace_back(i.first, i.second.displ = displ++);

    // No need to sort newEnv since attrs->attrs is in sorted order.

    for (auto & i : attrs->attrs)
        i.second.e->bindVars(es, i.second.inherited ? env : newEnv);

    body->bindVars(es, newEnv);
}

void ExprWith::bindVars(EvalState & es, const std::shared_ptr<const StaticEnv> & env)
{
    if (es.debugRepl)
        es.exprEnvs.insert(std::make_pair(this, env));

    /* Does this `with' have an enclosing `with'?  If so, record its
       level so that `lookupVar' can look up variables in the previous
       `with' if this one doesn't contain the desired attribute. */
    const StaticEnv * curEnv;
    Level level;
    prevWith = 0;
    for (curEnv = env.get(), level = 1; curEnv; curEnv = curEnv->up, level++)
        if (curEnv->isWith) {
            prevWith = level;
            break;
        }

    if (es.debugRepl)
        es.exprEnvs.insert(std::make_pair(this, env));

    attrs->bindVars(es, env);
    auto newEnv = std::make_shared<StaticEnv>(true, env.get());
    body->bindVars(es, newEnv);
}

void ExprIf::bindVars(EvalState & es, const std::shared_ptr<const StaticEnv> & env)
{
    if (es.debugRepl)
        es.exprEnvs.insert(std::make_pair(this, env));

    cond->bindVars(es, env);
    then->bindVars(es, env);
    else_->bindVars(es, env);
}

void ExprAssert::bindVars(EvalState & es, const std::shared_ptr<const StaticEnv> & env)
{
    if (es.debugRepl)
        es.exprEnvs.insert(std::make_pair(this, env));

    cond->bindVars(es, env);
    body->bindVars(es, env);
}

void ExprOpNot::bindVars(EvalState & es, const std::shared_ptr<const StaticEnv> & env)
{
    if (es.debugRepl)
        es.exprEnvs.insert(std::make_pair(this, env));

    e->bindVars(es, env);
}

void ExprConcatStrings::bindVars(EvalState & es, const std::shared_ptr<const StaticEnv> & env)
{
    if (es.debugRepl)
        es.exprEnvs.insert(std::make_pair(this, env));

    for (auto & i : *this->es)
        i.second->bindVars(es, env);
}

void ExprPos::bindVars(EvalState & es, const std::shared_ptr<const StaticEnv> & env)
{
    if (es.debugRepl)
        es.exprEnvs.insert(std::make_pair(this, env));
}


/* Storing function names. */

void Expr::setName(Symbol name)
{
}


void ExprLambda::setName(Symbol name)
{
    this->name = name;
    body->setName(name);
}


std::string ExprLambda::showNamePos(const EvalState & state) const
{
    std::string id(name
        ? concatStrings("'", state.symbols[name], "'")
        : "anonymous function");
    return fmt("%1% at %2%", id, state.positions[pos]);
}



/* Symbol table. */

size_t SymbolTable::totalSize() const
{
    size_t n = 0;
    dump([&] (const std::string & s) { n += s.size(); });
    return n;
}

}<|MERGE_RESOLUTION|>--- conflicted
+++ resolved
@@ -8,33 +8,17 @@
 
 namespace nix {
 
-<<<<<<< HEAD
-struct SourcePathAdapter : AbstractPos
-{
-    SourcePath path;
-
-    SourcePathAdapter(SourcePath path)
-        : path(std::move(path))
-=======
 struct PosAdapter : AbstractPos
 {
     Pos::Origin origin;
 
     PosAdapter(Pos::Origin origin)
         : origin(std::move(origin))
->>>>>>> 17373deb
     {
     }
 
     std::optional<std::string> getSource() const override
     {
-<<<<<<< HEAD
-        try {
-            return path.readFile();
-        } catch (Error &) {
-            return std::nullopt;
-        }
-=======
         return std::visit(overloaded {
             [](const Pos::none_tag &) -> std::optional<std::string> {
                 return std::nullopt;
@@ -47,70 +31,32 @@
                 // Get rid of the null terminators added by the parser.
                 return std::string(s.source->c_str());
             },
-            [](const Path & path) -> std::optional<std::string> {
+            [](const SourcePath & path) -> std::optional<std::string> {
                 try {
-                    return readFile(path);
+                    return path.readFile();
                 } catch (Error &) {
                     return std::nullopt;
                 }
             }
         }, origin);
->>>>>>> 17373deb
     }
 
     void print(std::ostream & out) const override
     {
-<<<<<<< HEAD
-        out << path;
-    }
-};
-
-struct StringPosAdapter : AbstractPos
-{
-    void print(std::ostream & out) const override
-    {
-        out << "«string»";
-    }
-};
-
-struct StdinPosAdapter : AbstractPos
-{
-    void print(std::ostream & out) const override
-    {
-        out << "«stdin»";
-=======
         std::visit(overloaded {
             [&](const Pos::none_tag &) { out << "«none»"; },
             [&](const Pos::Stdin &) { out << "«stdin»"; },
             [&](const Pos::String & s) { out << "«string»"; },
-            [&](const Path & path) { out << path; }
+            [&](const SourcePath & path) { out << path; }
         }, origin);
->>>>>>> 17373deb
     }
 };
 
 Pos::operator std::shared_ptr<AbstractPos>() const
 {
-<<<<<<< HEAD
-    std::shared_ptr<AbstractPos> pos;
-
-    if (auto path = std::get_if<SourcePath>(&origin))
-        pos = std::make_shared<SourcePathAdapter>(*path);
-    else if (std::get_if<stdin_tag>(&origin))
-        pos = std::make_shared<StdinPosAdapter>();
-    else if (std::get_if<string_tag>(&origin))
-        pos = std::make_shared<StringPosAdapter>();
-
-    if (pos) {
-        pos->line = line;
-        pos->column = column;
-    }
-
-=======
     auto pos = std::make_shared<PosAdapter>(origin);
     pos->line = line;
     pos->column = column;
->>>>>>> 17373deb
     return pos;
 }
 
