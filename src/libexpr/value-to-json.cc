#include "value-to-json.hh"
#include "eval-inline.hh"
#include "util.hh"
#include "store-api.hh"

#include <cstdlib>
#include <iomanip>
#include <nlohmann/json.hpp>


namespace nix {
using json = nlohmann::json;
json printValueAsJSON(EvalState & state, bool strict,
    Value & v, const PosIdx pos, PathSet & context, bool copyToStore)
{
    checkInterrupt();

    if (strict) state.forceValue(v, pos);

    json out;

    switch (v.type()) {

        case nInt:
            out = v.integer;
            break;

        case nBool:
            out = v.boolean;
            break;

        case nString:
            copyContext(v, context);
            out = v.string.s;
            break;

        case nPath:
            if (copyToStore)
<<<<<<< HEAD
                out = state.store->printStorePath(
                    state.copyPathToStore(context, v.path()));
=======
                out = state.store->printStorePath(state.copyPathToStore(context, v.path));
>>>>>>> f58c3011
            else
                out = v.path().path.abs();
            break;

        case nNull:
            break;

        case nAttrs: {
            auto maybeString = state.tryAttrsToString(pos, v, context, false, false);
            if (maybeString) {
                out = *maybeString;
                break;
            }
            auto i = v.attrs->find(state.sOutPath);
            if (i == v.attrs->end()) {
                out = json::object();
                StringSet names;
                for (auto & j : *v.attrs)
                    names.emplace(state.symbols[j.name]);
                for (auto & j : names) {
                    Attr & a(*v.attrs->find(state.symbols.create(j)));
                    out[j] = printValueAsJSON(state, strict, *a.value, a.pos, context, copyToStore);
                }
            } else
                return printValueAsJSON(state, strict, *i->value, i->pos, context, copyToStore);
            break;
        }

        case nList: {
            out = json::array();
            for (auto elem : v.listItems())
                out.push_back(printValueAsJSON(state, strict, *elem, pos, context, copyToStore));
            break;
        }

        case nExternal:
            return v.external->printValueAsJSON(state, strict, context, copyToStore);
            break;

        case nFloat:
            out = v.fpoint;
            break;

        case nThunk:
        case nFunction:
            auto e = TypeError({
                .msg = hintfmt("cannot convert %1% to JSON", showType(v)),
                .errPos = state.positions[v.determinePos(pos)]
            });
            e.addTrace(state.positions[pos], hintfmt("message for the trace"));
            state.debugThrowLastTrace(e);
            throw e;
    }
    return out;
}

void printValueAsJSON(EvalState & state, bool strict,
    Value & v, const PosIdx pos, std::ostream & str, PathSet & context, bool copyToStore)
{
    str << printValueAsJSON(state, strict, v, pos, context, copyToStore);
}

json ExternalValueBase::printValueAsJSON(EvalState & state, bool strict,
    PathSet & context, bool copyToStore) const
{
    state.debugThrowLastTrace(TypeError("cannot convert %1% to JSON", showType()));
}


}<|MERGE_RESOLUTION|>--- conflicted
+++ resolved
@@ -36,12 +36,7 @@
 
         case nPath:
             if (copyToStore)
-<<<<<<< HEAD
-                out = state.store->printStorePath(
-                    state.copyPathToStore(context, v.path()));
-=======
-                out = state.store->printStorePath(state.copyPathToStore(context, v.path));
->>>>>>> f58c3011
+                out = state.store->printStorePath(state.copyPathToStore(context, v.path()));
             else
                 out = v.path().path.abs();
             break;
