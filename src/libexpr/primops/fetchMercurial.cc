#include "primops.hh"
#include "eval-inline.hh"
#include "store-api.hh"
#include "fetchers.hh"
#include "url.hh"
#include "url-parts.hh"

namespace nix {

static void prim_fetchMercurial(EvalState & state, const PosIdx pos, Value * * args, Value & v)
{
    std::string url;
    std::optional<Hash> rev;
    std::optional<std::string> ref;
    std::string_view name = "source";
    PathSet context;

    state.forceValue(*args[0], pos);

    if (args[0]->type() == nAttrs) {

        for (auto & attr : *args[0]->attrs) {
            std::string_view n(state.symbols[attr.name]);
            if (n == "url")
<<<<<<< HEAD
                url = state.coerceToString(*attr.pos, *attr.value, context, false, false, "while evaluating the `url` attribute passed to builtins.fetchMercurial").toOwned();
            else if (n == "rev") {
                // Ugly: unlike fetchGit, here the "rev" attribute can
                // be both a revision or a branch/tag name.
                auto value = state.forceStringNoCtx(*attr.value, *attr.pos, "while evaluating the `rev` attribute passed to builtins.fetchMercurial");
=======
                url = state.coerceToString(attr.pos, *attr.value, context, false, false).toOwned();
            else if (n == "rev") {
                // Ugly: unlike fetchGit, here the "rev" attribute can
                // be both a revision or a branch/tag name.
                auto value = state.forceStringNoCtx(*attr.value, attr.pos);
>>>>>>> 35393dc2
                if (std::regex_match(value.begin(), value.end(), revRegex))
                    rev = Hash::parseAny(value, htSHA1);
                else
                    ref = value;
            }
            else if (n == "name")
<<<<<<< HEAD
                name = state.forceStringNoCtx(*attr.value, *attr.pos, "while evaluating the `name` attribute passed to builtins.fetchMercurial");
=======
                name = state.forceStringNoCtx(*attr.value, attr.pos);
>>>>>>> 35393dc2
            else
                throw EvalError({
                    .msg = hintfmt("unsupported argument '%s' to 'fetchMercurial'", state.symbols[attr.name]),
                    .errPos = state.positions[attr.pos]
                });
        }

        if (url.empty())
            throw EvalError({
                .msg = hintfmt("'url' argument required"),
                .errPos = state.positions[pos]
            });

    } else
        url = state.coerceToString(pos, *args[0], context, false, false, "while evaluating the first argument passed to builtins.fetchMercurial").toOwned();

    // FIXME: git externals probably can be used to bypass the URI
    // whitelist. Ah well.
    state.checkURI(url);

    if (evalSettings.pureEval && !rev)
        throw Error("in pure evaluation mode, 'fetchMercurial' requires a Mercurial revision");

    fetchers::Attrs attrs;
    attrs.insert_or_assign("type", "hg");
    attrs.insert_or_assign("url", url.find("://") != std::string::npos ? url : "file://" + url);
    attrs.insert_or_assign("name", std::string(name));
    if (ref) attrs.insert_or_assign("ref", *ref);
    if (rev) attrs.insert_or_assign("rev", rev->gitRev());
    auto input = fetchers::Input::fromAttrs(std::move(attrs));

    // FIXME: use name
    auto [tree, input2] = input.fetch(state.store);

    auto attrs2 = state.buildBindings(8);
    auto storePath = state.store->printStorePath(tree.storePath);
    attrs2.alloc(state.sOutPath).mkString(storePath, {storePath});
    if (input2.getRef())
        attrs2.alloc("branch").mkString(*input2.getRef());
    // Backward compatibility: set 'rev' to
    // 0000000000000000000000000000000000000000 for a dirty tree.
    auto rev2 = input2.getRev().value_or(Hash(htSHA1));
    attrs2.alloc("rev").mkString(rev2.gitRev());
    attrs2.alloc("shortRev").mkString(rev2.gitRev().substr(0, 12));
    if (auto revCount = input2.getRevCount())
        attrs2.alloc("revCount").mkInt(*revCount);
    v.mkAttrs(attrs2);

    state.allowPath(tree.storePath);
}

static RegisterPrimOp r_fetchMercurial("fetchMercurial", 1, prim_fetchMercurial);

}<|MERGE_RESOLUTION|>--- conflicted
+++ resolved
@@ -22,30 +22,18 @@
         for (auto & attr : *args[0]->attrs) {
             std::string_view n(state.symbols[attr.name]);
             if (n == "url")
-<<<<<<< HEAD
-                url = state.coerceToString(*attr.pos, *attr.value, context, false, false, "while evaluating the `url` attribute passed to builtins.fetchMercurial").toOwned();
+                url = state.coerceToString(attr.pos, *attr.value, context, false, false, "while evaluating the `url` attribute passed to builtins.fetchMercurial").toOwned();
             else if (n == "rev") {
                 // Ugly: unlike fetchGit, here the "rev" attribute can
                 // be both a revision or a branch/tag name.
-                auto value = state.forceStringNoCtx(*attr.value, *attr.pos, "while evaluating the `rev` attribute passed to builtins.fetchMercurial");
-=======
-                url = state.coerceToString(attr.pos, *attr.value, context, false, false).toOwned();
-            else if (n == "rev") {
-                // Ugly: unlike fetchGit, here the "rev" attribute can
-                // be both a revision or a branch/tag name.
-                auto value = state.forceStringNoCtx(*attr.value, attr.pos);
->>>>>>> 35393dc2
+                auto value = state.forceStringNoCtx(*attr.value, attr.pos, "while evaluating the `rev` attribute passed to builtins.fetchMercurial");
                 if (std::regex_match(value.begin(), value.end(), revRegex))
                     rev = Hash::parseAny(value, htSHA1);
                 else
                     ref = value;
             }
             else if (n == "name")
-<<<<<<< HEAD
-                name = state.forceStringNoCtx(*attr.value, *attr.pos, "while evaluating the `name` attribute passed to builtins.fetchMercurial");
-=======
-                name = state.forceStringNoCtx(*attr.value, attr.pos);
->>>>>>> 35393dc2
+                name = state.forceStringNoCtx(*attr.value, attr.pos, "while evaluating the `name` attribute passed to builtins.fetchMercurial");
             else
                 throw EvalError({
                     .msg = hintfmt("unsupported argument '%s' to 'fetchMercurial'", state.symbols[attr.name]),
