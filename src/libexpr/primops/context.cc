--- conflicted
+++ resolved
@@ -137,7 +137,7 @@
 static void prim_appendContext(EvalState & state, const PosIdx pos, Value * * args, Value & v)
 {
     PathSet context;
-    auto orig = state.forceString(*args[0], context, pos, "while evaluating the first argument passed to builtins.appendContext");
+    auto orig = state.forceString(*args[0], context, noPos, "while evaluating the first argument passed to builtins.appendContext");
 
     state.forceAttrs(*args[1], pos, "while evaluating the second argument passed to builtins.appendContext");
 
@@ -147,46 +147,25 @@
         const auto & name = state.symbols[i.name];
         if (!state.store->isStorePath(name))
             throw EvalError({
-<<<<<<< HEAD
-                .msg = hintfmt("context key '%s' is not a store path", i.name),
-                .errPos = *i.pos
-            });
-        if (!settings.readOnlyMode)
-            state.store->ensurePath(state.store->parseStorePath(i.name));
-        state.forceAttrs(*i.value, *i.pos, "while evaluating the value of a string context");
-        auto iter = i.value->attrs->find(sPath);
-        if (iter != i.value->attrs->end()) {
-            if (state.forceBool(*iter->value, *iter->pos, "while evaluating the `path` attribute of a string context"))
-                context.insert(i.name);
-=======
-                .msg = hintfmt("Context key '%s' is not a store path", name),
+                .msg = hintfmt("context key '%s' is not a store path", name),
                 .errPos = state.positions[i.pos]
             });
         if (!settings.readOnlyMode)
             state.store->ensurePath(state.store->parseStorePath(name));
-        state.forceAttrs(*i.value, i.pos);
+        state.forceAttrs(*i.value, i.pos, "while evaluating the value of a string context");
         auto iter = i.value->attrs->find(sPath);
         if (iter != i.value->attrs->end()) {
-            if (state.forceBool(*iter->value, iter->pos))
+            if (state.forceBool(*iter->value, iter->pos, "while evaluating the `path` attribute of a string context"))
                 context.emplace(name);
->>>>>>> 35393dc2
         }
 
         iter = i.value->attrs->find(sAllOutputs);
         if (iter != i.value->attrs->end()) {
-<<<<<<< HEAD
-            if (state.forceBool(*iter->value, *iter->pos, "while evaluating the `allOutputs` attribute of a string context")) {
-                if (!isDerivation(i.name)) {
-                    throw EvalError({
-                        .msg = hintfmt("tried to add all-outputs context of %s, which is not a derivation, to a string", i.name),
-                        .errPos = *i.pos
-=======
-            if (state.forceBool(*iter->value, iter->pos)) {
+            if (state.forceBool(*iter->value, iter->pos, "while evaluating the `allOutputs` attribute of a string context")) {
                 if (!isDerivation(name)) {
                     throw EvalError({
-                        .msg = hintfmt("Tried to add all-outputs context of %s, which is not a derivation, to a string", name),
+                        .msg = hintfmt("tried to add all-outputs context of %s, which is not a derivation, to a string", name),
                         .errPos = state.positions[i.pos]
->>>>>>> 35393dc2
                     });
                 }
                 context.insert(concatStrings("=", name));
@@ -195,29 +174,16 @@
 
         iter = i.value->attrs->find(state.sOutputs);
         if (iter != i.value->attrs->end()) {
-<<<<<<< HEAD
-            state.forceList(*iter->value, *iter->pos, "while evaluating the `outputs` attribute of a string context");
-            if (iter->value->listSize() && !isDerivation(i.name)) {
-                throw EvalError({
-                    .msg = hintfmt("tried to add derivation output context of %s, which is not a derivation, to a string", i.name),
-                    .errPos = *i.pos
-                });
-            }
-            for (auto elem : iter->value->listItems()) {
-                auto name = state.forceStringNoCtx(*elem, *iter->pos, "while evaluating an output name within a string context");
-                context.insert(concatStrings("!", name, "!", i.name));
-=======
-            state.forceList(*iter->value, iter->pos);
+            state.forceList(*iter->value, iter->pos, "while evaluating the `outputs` attribute of a string context");
             if (iter->value->listSize() && !isDerivation(name)) {
                 throw EvalError({
-                    .msg = hintfmt("Tried to add derivation output context of %s, which is not a derivation, to a string", name),
+                    .msg = hintfmt("tried to add derivation output context of %s, which is not a derivation, to a string", name),
                     .errPos = state.positions[i.pos]
                 });
             }
             for (auto elem : iter->value->listItems()) {
-                auto outputName = state.forceStringNoCtx(*elem, iter->pos);
+                auto outputName = state.forceStringNoCtx(*elem, iter->pos, "while evaluating an output name within a string context");
                 context.insert(concatStrings("!", outputName, "!", name));
->>>>>>> 35393dc2
             }
         }
     }
