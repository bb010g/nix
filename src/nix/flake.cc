#include "command.hh"
#include "common-args.hh"
#include "shared.hh"
#include "eval.hh"
#include "eval-inline.hh"
#include "flake/flake.hh"
#include "get-drvs.hh"
#include "store-api.hh"
#include "derivations.hh"
#include "path-with-outputs.hh"
#include "attr-path.hh"
#include "fetchers.hh"
#include "registry.hh"
#include "json.hh"
#include "eval-cache.hh"
#include "markdown.hh"

#include <nlohmann/json.hpp>
#include <queue>
#include <iomanip>

using namespace nix;
using namespace nix::flake;

class FlakeCommand : virtual Args, public MixFlakeOptions
{
    std::string flakeUrl = ".";

public:

    FlakeCommand()
    {
        expectArgs({
            .label = "flake-url",
            .optional = true,
            .handler = {&flakeUrl},
            .completer = {[&](size_t, std::string_view prefix) {
                completeFlakeRef(getStore(), prefix);
            }}
        });
    }

    FlakeRef getFlakeRef()
    {
        return parseFlakeRef(flakeUrl, absPath(".")); //FIXME
    }

    LockedFlake lockFlake()
    {
        return flake::lockFlake(*getEvalState(), getFlakeRef(), lockFlags);
    }

    std::optional<FlakeRef> getFlakeRefForCompletion() override
    {
        return getFlakeRef();
    }
};

struct CmdFlakeUpdate : FlakeCommand
{
    std::string description() override
    {
        return "update flake lock file";
    }

    CmdFlakeUpdate()
    {
        /* Remove flags that don't make sense. */
        removeFlag("recreate-lock-file");
        removeFlag("update-input");
        removeFlag("no-update-lock-file");
        removeFlag("no-write-lock-file");
    }

    std::string doc() override
    {
        return
          #include "flake-update.md"
          ;
    }

    void run(nix::ref<nix::Store> store) override
    {
        settings.tarballTtl = 0;

        lockFlags.recreateLockFile = true;
        lockFlags.writeLockFile = true;
        lockFlags.applyNixConfig = true;

        lockFlake();
    }
};

struct CmdFlakeLock : FlakeCommand
{
    std::string description() override
    {
        return "create missing lock file entries";
    }

    CmdFlakeLock()
    {
        /* Remove flags that don't make sense. */
        removeFlag("no-write-lock-file");
    }

    std::string doc() override
    {
        return
          #include "flake-lock.md"
          ;
    }

    void run(nix::ref<nix::Store> store) override
    {
        settings.tarballTtl = 0;

        lockFlags.writeLockFile = true;
        lockFlags.applyNixConfig = true;

        lockFlake();
    }
};

static void enumerateOutputs(EvalState & state, Value & vFlake,
    std::function<void(const std::string & name, Value & vProvide, const PosIdx pos)> callback)
{
    auto pos = vFlake.determinePos(noPos);
    state.forceAttrs(vFlake, pos);

    auto aOutputs = vFlake.attrs->get(state.symbols.create("outputs"));
    assert(aOutputs);

    state.forceAttrs(*aOutputs->value, pos);

    auto sHydraJobs = state.symbols.create("hydraJobs");

    /* Hack: ensure that hydraJobs is evaluated before anything
       else. This way we can disable IFD for hydraJobs and then enable
       it for other outputs. */
    if (auto attr = aOutputs->value->attrs->get(sHydraJobs))
        callback(state.symbols[attr->name], *attr->value, attr->pos);

    for (auto & attr : *aOutputs->value->attrs) {
        if (attr.name != sHydraJobs)
            callback(state.symbols[attr.name], *attr.value, attr.pos);
    }
}

struct CmdFlakeMetadata : FlakeCommand, MixJSON
{
    std::string description() override
    {
        return "show flake metadata";
    }

    std::string doc() override
    {
        return
          #include "flake-metadata.md"
          ;
    }

    void run(nix::ref<nix::Store> store) override
    {
        auto lockedFlake = lockFlake();
        auto & flake = lockedFlake.flake;

        if (json) {
            nlohmann::json j;
            if (flake.description)
                j["description"] = *flake.description;
            j["originalUrl"] = flake.originalRef.to_string();
            j["original"] = fetchers::attrsToJSON(flake.originalRef.toAttrs());
            j["resolvedUrl"] = flake.resolvedRef.to_string();
            j["resolved"] = fetchers::attrsToJSON(flake.resolvedRef.toAttrs());
            j["url"] = flake.lockedRef.to_string(); // FIXME: rename to lockedUrl
            j["locked"] = fetchers::attrsToJSON(flake.lockedRef.toAttrs());
            if (auto rev = flake.lockedRef.input.getRev())
                j["revision"] = rev->to_string(Base16, false);
            if (auto revCount = flake.lockedRef.input.getRevCount())
                j["revCount"] = *revCount;
            if (auto lastModified = flake.lockedRef.input.getLastModified())
                j["lastModified"] = *lastModified;
            #if 0
            j["path"] = store->printStorePath(flake.sourceInfo->storePath);
            #endif
            j["locks"] = lockedFlake.lockFile.toJSON();
            logger->cout("%s", j.dump());
        } else {
            logger->cout(
                ANSI_BOLD "Resolved URL:" ANSI_NORMAL "  %s",
                flake.resolvedRef.to_string());
            logger->cout(
                ANSI_BOLD "Locked URL:" ANSI_NORMAL "    %s",
                flake.lockedRef.to_string());
            if (flake.description)
                logger->cout(
                    ANSI_BOLD "Description:" ANSI_NORMAL "   %s",
                    *flake.description);
            #if 0
            logger->cout(
                ANSI_BOLD "Path:" ANSI_NORMAL "          %s",
                store->printStorePath(flake.sourceInfo->storePath));
            #endif
            if (auto rev = flake.lockedRef.input.getRev())
                logger->cout(
                    ANSI_BOLD "Revision:" ANSI_NORMAL "      %s",
                    rev->to_string(Base16, false));
            if (auto revCount = flake.lockedRef.input.getRevCount())
                logger->cout(
                    ANSI_BOLD "Revisions:" ANSI_NORMAL "     %s",
                    *revCount);
            if (auto lastModified = flake.lockedRef.input.getLastModified())
                logger->cout(
                    ANSI_BOLD "Last modified:" ANSI_NORMAL " %s",
                    std::put_time(std::localtime(&*lastModified), "%F %T"));

            logger->cout(ANSI_BOLD "Inputs:" ANSI_NORMAL);

            std::unordered_set<std::shared_ptr<Node>> visited;

            std::function<void(const Node & node, const std::string & prefix)> recurse;

            recurse = [&](const Node & node, const std::string & prefix)
            {
                for (const auto & [i, input] : enumerate(node.inputs)) {
                    bool last = i + 1 == node.inputs.size();

                    if (auto lockedNode = std::get_if<0>(&input.second)) {
                        logger->cout("%s" ANSI_BOLD "%s" ANSI_NORMAL ": %s",
                            prefix + (last ? treeLast : treeConn), input.first,
                            *lockedNode ? (*lockedNode)->lockedRef : flake.lockedRef);

                        bool firstVisit = visited.insert(*lockedNode).second;

                        if (firstVisit) recurse(**lockedNode, prefix + (last ? treeNull : treeLine));
                    } else if (auto follows = std::get_if<1>(&input.second)) {
                        logger->cout("%s" ANSI_BOLD "%s" ANSI_NORMAL " follows input '%s'",
                            prefix + (last ? treeLast : treeConn), input.first,
                            printInputPath(*follows));
                    }
                }
            };

            visited.insert(lockedFlake.lockFile.root);
            recurse(*lockedFlake.lockFile.root, "");
        }
    }
};

struct CmdFlakeInfo : CmdFlakeMetadata
{
    void run(nix::ref<nix::Store> store) override
    {
        warn("'nix flake info' is a deprecated alias for 'nix flake metadata'");
        CmdFlakeMetadata::run(store);
    }
};

struct CmdFlakeCheck : FlakeCommand
{
    bool build = true;

    CmdFlakeCheck()
    {
        addFlag({
            .longName = "no-build",
            .description = "Do not build checks.",
            .handler = {&build, false}
        });
    }

    std::string description() override
    {
        return "check whether the flake evaluates and run its tests";
    }

    std::string doc() override
    {
        return
          #include "flake-check.md"
          ;
    }

    void run(nix::ref<nix::Store> store) override
    {
        if (!build) {
            settings.readOnlyMode = true;
            evalSettings.enableImportFromDerivation.setDefault(false);
        }

        auto state = getEvalState();

        lockFlags.applyNixConfig = true;
        auto flake = lockFlake();

        bool hasErrors = false;
        auto reportError = [&](const Error & e) {
            try {
                throw e;
            } catch (Error & e) {
                if (settings.keepGoing) {
                    ignoreException();
                    hasErrors = true;
                }
                else
                    throw;
            }
        };

        // FIXME: rewrite to use EvalCache.

        auto resolve = [&] (PosIdx p) {
            return state->positions[p];
        };

        auto argHasName = [&] (Symbol arg, std::string_view expected) {
            std::string_view name = state->symbols[arg];
            return
                name == expected
                || name == "_"
                || (hasPrefix(name, "_") && name.substr(1) == expected);
        };

        auto checkSystemName = [&](const std::string & system, const PosIdx pos) {
            // FIXME: what's the format of "system"?
            if (system.find('-') == std::string::npos)
                reportError(Error("'%s' is not a valid system type, at %s", system, resolve(pos)));
        };

        auto checkDerivation = [&](const std::string & attrPath, Value & v, const PosIdx pos) -> std::optional<StorePath> {
            try {
                auto drvInfo = getDerivation(*state, v, false);
                if (!drvInfo)
                    throw Error("flake attribute '%s' is not a derivation", attrPath);
                // FIXME: check meta attributes
                return drvInfo->queryDrvPath();
            } catch (Error & e) {
                e.addTrace(resolve(pos), hintfmt("while checking the derivation '%s'", attrPath));
                reportError(e);
            }
            return std::nullopt;
        };

        std::vector<DerivedPath> drvPaths;

        auto checkApp = [&](const std::string & attrPath, Value & v, const PosIdx pos) {
            try {
                #if 0
                // FIXME
                auto app = App(*state, v);
                for (auto & i : app.context) {
                    auto [drvPathS, outputName] = decodeContext(i);
                    store->parseStorePath(drvPathS);
                }
                #endif
            } catch (Error & e) {
                e.addTrace(resolve(pos), hintfmt("while checking the app definition '%s'", attrPath));
                reportError(e);
            }
        };

        auto checkOverlay = [&](const std::string & attrPath, Value & v, const PosIdx pos) {
            try {
                state->forceValue(v, pos);
                if (!v.isLambda()
                    || v.lambda.fun->hasFormals()
                    || !argHasName(v.lambda.fun->arg, "final"))
                    throw Error("overlay does not take an argument named 'final'");
                auto body = dynamic_cast<ExprLambda *>(v.lambda.fun->body);
                if (!body
                    || body->hasFormals()
                    || !argHasName(body->arg, "prev"))
                    throw Error("overlay does not take an argument named 'prev'");
                // FIXME: if we have a 'nixpkgs' input, use it to
                // evaluate the overlay.
            } catch (Error & e) {
                e.addTrace(resolve(pos), hintfmt("while checking the overlay '%s'", attrPath));
                reportError(e);
            }
        };

        auto checkModule = [&](const std::string & attrPath, Value & v, const PosIdx pos) {
            try {
                state->forceValue(v, pos);
                if (v.isLambda()) {
                    if (!v.lambda.fun->hasFormals() || !v.lambda.fun->formals->ellipsis)
                        throw Error("module must match an open attribute set ('{ config, ... }')");
                } else if (v.type() == nAttrs) {
                    for (auto & attr : *v.attrs)
                        try {
                            state->forceValue(*attr.value, attr.pos);
                        } catch (Error & e) {
                            e.addTrace(
                                state->positions[attr.pos],
                                hintfmt("while evaluating the option '%s'", state->symbols[attr.name]));
                            throw;
                        }
                } else
                    throw Error("module must be a function or an attribute set");
                // FIXME: if we have a 'nixpkgs' input, use it to
                // check the module.
            } catch (Error & e) {
                e.addTrace(resolve(pos), hintfmt("while checking the NixOS module '%s'", attrPath));
                reportError(e);
            }
        };

        std::function<void(const std::string & attrPath, Value & v, const PosIdx pos)> checkHydraJobs;

        checkHydraJobs = [&](const std::string & attrPath, Value & v, const PosIdx pos) {
            try {
                state->forceAttrs(v, pos);

                if (state->isDerivation(v))
                    throw Error("jobset should not be a derivation at top-level");

                for (auto & attr : *v.attrs) {
                    state->forceAttrs(*attr.value, attr.pos);
                    auto attrPath2 = concatStrings(attrPath, ".", state->symbols[attr.name]);
                    if (state->isDerivation(*attr.value)) {
                        Activity act(*logger, lvlChatty, actUnknown,
                            fmt("checking Hydra job '%s'", attrPath2));
                        checkDerivation(attrPath2, *attr.value, attr.pos);
                    } else
                        checkHydraJobs(attrPath2, *attr.value, attr.pos);
                }

            } catch (Error & e) {
                e.addTrace(resolve(pos), hintfmt("while checking the Hydra jobset '%s'", attrPath));
                reportError(e);
            }
        };

        auto checkNixOSConfiguration = [&](const std::string & attrPath, Value & v, const PosIdx pos) {
            try {
                Activity act(*logger, lvlChatty, actUnknown,
                    fmt("checking NixOS configuration '%s'", attrPath));
                Bindings & bindings(*state->allocBindings(0));
                auto vToplevel = findAlongAttrPath(*state, "config.system.build.toplevel", bindings, v).first;
                state->forceAttrs(*vToplevel, pos);
                if (!state->isDerivation(*vToplevel))
                    throw Error("attribute 'config.system.build.toplevel' is not a derivation");
            } catch (Error & e) {
                e.addTrace(resolve(pos), hintfmt("while checking the NixOS configuration '%s'", attrPath));
                reportError(e);
            }
        };

        auto checkTemplate = [&](const std::string & attrPath, Value & v, const PosIdx pos) {
            try {
                Activity act(*logger, lvlChatty, actUnknown,
                    fmt("checking template '%s'", attrPath));

                state->forceAttrs(v, pos);

                if (auto attr = v.attrs->get(state->symbols.create("path"))) {
                    if (attr->name == state->symbols.create("path")) {
                        PathSet context;
<<<<<<< HEAD
                        state->coerceToStorePath(*attr->pos, *attr->value, context);
=======
                        auto path = state->coerceToPath(attr->pos, *attr->value, context);
                        if (!store->isInStore(path))
                            throw Error("template '%s' has a bad 'path' attribute");
>>>>>>> b470218d
                        // TODO: recursively check the flake in 'path'.
                    }
                } else
                    throw Error("template '%s' lacks attribute 'path'", attrPath);

                if (auto attr = v.attrs->get(state->symbols.create("description")))
                    state->forceStringNoCtx(*attr->value, attr->pos);
                else
                    throw Error("template '%s' lacks attribute 'description'", attrPath);

                for (auto & attr : *v.attrs) {
                    std::string_view name(state->symbols[attr.name]);
                    if (name != "path" && name != "description" && name != "welcomeText")
                        throw Error("template '%s' has unsupported attribute '%s'", attrPath, name);
                }
            } catch (Error & e) {
                e.addTrace(resolve(pos), hintfmt("while checking the template '%s'", attrPath));
                reportError(e);
            }
        };

        auto checkBundler = [&](const std::string & attrPath, Value & v, const PosIdx pos) {
            try {
                state->forceValue(v, pos);
                if (!v.isLambda())
                    throw Error("bundler must be a function");
                // TODO: check types of inputs/outputs?
            } catch (Error & e) {
                e.addTrace(resolve(pos), hintfmt("while checking the template '%s'", attrPath));
                reportError(e);
            }
        };

        {
            Activity act(*logger, lvlInfo, actUnknown, "evaluating flake");

            auto vFlake = state->allocValue();
            flake::callFlake(*state, flake, *vFlake);

            enumerateOutputs(*state,
                *vFlake,
                [&](const std::string & name, Value & vOutput, const PosIdx pos) {
                    Activity act(*logger, lvlChatty, actUnknown,
                        fmt("checking flake output '%s'", name));

                    try {
                        evalSettings.enableImportFromDerivation.setDefault(name != "hydraJobs");

                        state->forceValue(vOutput, pos);

                        std::string_view replacement =
                            name == "defaultPackage" ? "packages.<system>.default" :
                            name == "defaultApps" ? "apps.<system>.default" :
                            name == "defaultTemplate" ? "templates.default" :
                            name == "defaultBundler" ? "bundlers.<system>.default" :
                            name == "overlay" ? "overlays.default" :
                            name == "devShell" ? "devShells.<system>.default" :
                            name == "nixosModule" ? "nixosModules.default" :
                            "";
                        if (replacement != "")
                            warn("flake output attribute '%s' is deprecated; use '%s' instead", name, replacement);

                        if (name == "checks") {
                            state->forceAttrs(vOutput, pos);
                            for (auto & attr : *vOutput.attrs) {
                                const auto & attr_name = state->symbols[attr.name];
                                checkSystemName(attr_name, attr.pos);
                                state->forceAttrs(*attr.value, attr.pos);
                                for (auto & attr2 : *attr.value->attrs) {
                                    auto drvPath = checkDerivation(
                                        fmt("%s.%s.%s", name, attr_name, state->symbols[attr2.name]),
                                        *attr2.value, attr2.pos);
                                    if (drvPath && attr_name == settings.thisSystem.get())
                                        drvPaths.push_back(DerivedPath::Built{*drvPath});
                                }
                            }
                        }

                        else if (name == "formatter") {
                            state->forceAttrs(vOutput, pos);
                            for (auto & attr : *vOutput.attrs) {
                                const auto & attr_name = state->symbols[attr.name];
                                checkSystemName(attr_name, attr.pos);
                                checkApp(
                                    fmt("%s.%s", name, attr_name),
                                    *attr.value, attr.pos);
                            }
                        }

                        else if (name == "packages" || name == "devShells") {
                            state->forceAttrs(vOutput, pos);
                            for (auto & attr : *vOutput.attrs) {
                                const auto & attr_name = state->symbols[attr.name];
                                checkSystemName(attr_name, attr.pos);
                                state->forceAttrs(*attr.value, attr.pos);
                                for (auto & attr2 : *attr.value->attrs)
                                    checkDerivation(
                                        fmt("%s.%s.%s", name, attr_name, state->symbols[attr2.name]),
                                        *attr2.value, attr2.pos);
                            }
                        }

                        else if (name == "apps") {
                            state->forceAttrs(vOutput, pos);
                            for (auto & attr : *vOutput.attrs) {
                                const auto & attr_name = state->symbols[attr.name];
                                checkSystemName(attr_name, attr.pos);
                                state->forceAttrs(*attr.value, attr.pos);
                                for (auto & attr2 : *attr.value->attrs)
                                    checkApp(
                                        fmt("%s.%s.%s", name, attr_name, state->symbols[attr2.name]),
                                        *attr2.value, attr2.pos);
                            }
                        }

                        else if (name == "defaultPackage" || name == "devShell") {
                            state->forceAttrs(vOutput, pos);
                            for (auto & attr : *vOutput.attrs) {
                                const auto & attr_name = state->symbols[attr.name];
                                checkSystemName(attr_name, attr.pos);
                                checkDerivation(
                                    fmt("%s.%s", name, attr_name),
                                    *attr.value, attr.pos);
                            }
                        }

                        else if (name == "defaultApp") {
                            state->forceAttrs(vOutput, pos);
                            for (auto & attr : *vOutput.attrs) {
                                const auto & attr_name = state->symbols[attr.name];
                                checkSystemName(attr_name, attr.pos);
                                checkApp(
                                    fmt("%s.%s", name, attr_name),
                                    *attr.value, attr.pos);
                            }
                        }

                        else if (name == "legacyPackages") {
                            state->forceAttrs(vOutput, pos);
                            for (auto & attr : *vOutput.attrs) {
                                checkSystemName(state->symbols[attr.name], attr.pos);
                                // FIXME: do getDerivations?
                            }
                        }

                        else if (name == "overlay")
                            checkOverlay(name, vOutput, pos);

                        else if (name == "overlays") {
                            state->forceAttrs(vOutput, pos);
                            for (auto & attr : *vOutput.attrs)
                                checkOverlay(fmt("%s.%s", name, state->symbols[attr.name]),
                                    *attr.value, attr.pos);
                        }

                        else if (name == "nixosModule")
                            checkModule(name, vOutput, pos);

                        else if (name == "nixosModules") {
                            state->forceAttrs(vOutput, pos);
                            for (auto & attr : *vOutput.attrs)
                                checkModule(fmt("%s.%s", name, state->symbols[attr.name]),
                                    *attr.value, attr.pos);
                        }

                        else if (name == "nixosConfigurations") {
                            state->forceAttrs(vOutput, pos);
                            for (auto & attr : *vOutput.attrs)
                                checkNixOSConfiguration(fmt("%s.%s", name, state->symbols[attr.name]),
                                    *attr.value, attr.pos);
                        }

                        else if (name == "hydraJobs")
                            checkHydraJobs(name, vOutput, pos);

                        else if (name == "defaultTemplate")
                            checkTemplate(name, vOutput, pos);

                        else if (name == "templates") {
                            state->forceAttrs(vOutput, pos);
                            for (auto & attr : *vOutput.attrs)
                                checkTemplate(fmt("%s.%s", name, state->symbols[attr.name]),
                                    *attr.value, attr.pos);
                        }

                        else if (name == "defaultBundler") {
                            state->forceAttrs(vOutput, pos);
                            for (auto & attr : *vOutput.attrs) {
                                const auto & attr_name = state->symbols[attr.name];
                                checkSystemName(attr_name, attr.pos);
                                checkBundler(
                                    fmt("%s.%s", name, attr_name),
                                    *attr.value, attr.pos);
                            }
                        }

                        else if (name == "bundlers") {
                            state->forceAttrs(vOutput, pos);
                            for (auto & attr : *vOutput.attrs) {
                                const auto & attr_name = state->symbols[attr.name];
                                checkSystemName(attr_name, attr.pos);
                                state->forceAttrs(*attr.value, attr.pos);
                                for (auto & attr2 : *attr.value->attrs) {
                                    checkBundler(
                                        fmt("%s.%s.%s", name, attr_name, state->symbols[attr2.name]),
                                        *attr2.value, attr2.pos);
                                }
                            }
                        }

                        else
                            warn("unknown flake output '%s'", name);

                    } catch (Error & e) {
                        e.addTrace(resolve(pos), hintfmt("while checking flake output '%s'", name));
                        reportError(e);
                    }
                });
        }

        if (build && !drvPaths.empty()) {
            Activity act(*logger, lvlInfo, actUnknown, "running flake checks");
            store->buildPaths(drvPaths);
        }
        if (hasErrors)
            throw Error("some errors were encountered during the evaluation");
    }
};

static Strings defaultTemplateAttrPathsPrefixes{"templates."};
static Strings defaultTemplateAttrPaths = {"templates.default", "defaultTemplate"};

struct CmdFlakeInitCommon : virtual Args, EvalCommand
{
    std::string templateUrl = "templates";
    Path destDir;

    const LockFlags lockFlags{ .writeLockFile = false };

    CmdFlakeInitCommon()
    {
        addFlag({
            .longName = "template",
            .shortName = 't',
            .description = "The template to use.",
            .labels = {"template"},
            .handler = {&templateUrl},
            .completer = {[&](size_t, std::string_view prefix) {
                completeFlakeRefWithFragment(
                    getEvalState(),
                    lockFlags,
                    defaultTemplateAttrPathsPrefixes,
                    defaultTemplateAttrPaths,
                    prefix);
            }}
        });
    }

    void run(nix::ref<nix::Store> store) override
    {
        auto flakeDir = absPath(destDir);

        auto evalState = getEvalState();

        auto [templateFlakeRef, templateName] = parseFlakeRefWithFragment(templateUrl, absPath("."));

        auto installable = InstallableFlake(nullptr,
            evalState, std::move(templateFlakeRef), templateName, DefaultOutputs(),
            defaultTemplateAttrPaths,
            defaultTemplateAttrPathsPrefixes,
            lockFlags);

        auto cursor = installable.getCursor(*evalState);

        auto templateDirAttr = cursor->getAttr("path");
        auto templateDir = templateDirAttr->getString();

        if (!store->isInStore(templateDir))
            throw TypeError(
                "'%s' was not found in the Nix store\n"
                "If you've set '%s' to a string, try using a path instead.",
                templateDir, templateDirAttr->getAttrPathStr());

        std::vector<Path> files;

        std::function<void(const Path & from, const Path & to)> copyDir;
        copyDir = [&](const Path & from, const Path & to)
        {
            createDirs(to);

            for (auto & entry : readDirectory(from)) {
                auto from2 = from + "/" + entry.name;
                auto to2 = to + "/" + entry.name;
                auto st = lstat(from2);
                if (S_ISDIR(st.st_mode))
                    copyDir(from2, to2);
                else if (S_ISREG(st.st_mode)) {
                    auto contents = readFile(from2);
                    if (pathExists(to2)) {
                        auto contents2 = readFile(to2);
                        if (contents != contents2)
                            throw Error("refusing to overwrite existing file '%s'", to2);
                    } else
                        writeFile(to2, contents);
                }
                else if (S_ISLNK(st.st_mode)) {
                    auto target = readLink(from2);
                    if (pathExists(to2)) {
                        if (readLink(to2) != target)
                            throw Error("refusing to overwrite existing symlink '%s'", to2);
                    } else
                          createSymlink(target, to2);
                }
                else
                    throw Error("file '%s' has unsupported type", from2);
                files.push_back(to2);
                notice("wrote: %s", to2);
            }
        };

        copyDir(templateDir, flakeDir);

        if (pathExists(flakeDir + "/.git")) {
            Strings args = { "-C", flakeDir, "add", "--intent-to-add", "--force", "--" };
            for (auto & s : files) args.push_back(s);
            runProgram("git", true, args);
        }
        auto welcomeText = cursor->maybeGetAttr("welcomeText");
        if (welcomeText) {
            notice("\n");
            notice(renderMarkdownToTerminal(welcomeText->getString()));
        }
    }
};

struct CmdFlakeInit : CmdFlakeInitCommon
{
    std::string description() override
    {
        return "create a flake in the current directory from a template";
    }

    std::string doc() override
    {
        return
          #include "flake-init.md"
          ;
    }

    CmdFlakeInit()
    {
        destDir = ".";
    }
};

struct CmdFlakeNew : CmdFlakeInitCommon
{
    std::string description() override
    {
        return "create a flake in the specified directory from a template";
    }

    std::string doc() override
    {
        return
          #include "flake-new.md"
          ;
    }

    CmdFlakeNew()
    {
        expectArgs({
            .label = "dest-dir",
            .handler = {&destDir},
            .completer = completePath
        });
    }
};

struct CmdFlakeClone : FlakeCommand
{
    Path destDir;

    std::string description() override
    {
        return "clone flake repository";
    }

    std::string doc() override
    {
        return
          #include "flake-clone.md"
          ;
    }

    CmdFlakeClone()
    {
        addFlag({
            .longName = "dest",
            .shortName = 'f',
            .description = "Clone the flake to path *dest*.",
            .labels = {"path"},
            .handler = {&destDir}
        });
    }

    void run(nix::ref<nix::Store> store) override
    {
        if (destDir.empty())
            throw Error("missing flag '--dest'");

        getFlakeRef().resolve(store).input.clone(destDir);
    }
};

struct CmdFlakeArchive : FlakeCommand, MixJSON, MixDryRun
{
    std::string dstUri;

    CmdFlakeArchive()
    {
        addFlag({
            .longName = "to",
            .description = "URI of the destination Nix store",
            .labels = {"store-uri"},
            .handler = {&dstUri}
        });
    }

    std::string description() override
    {
        return "copy a flake and all its inputs to a store";
    }

    std::string doc() override
    {
        return
          #include "flake-archive.md"
          ;
    }

    void run(nix::ref<nix::Store> store) override
    {
        auto flake = lockFlake();

        auto jsonRoot = json ? std::optional<JSONObject>(std::cout) : std::nullopt;

        StorePathSet sources;

        throw UnimplementedError("flake archive");
        #if 0
        sources.insert(flake.flake.sourceInfo->storePath);
        if (jsonRoot)
            jsonRoot->attr("path", store->printStorePath(flake.flake.sourceInfo->storePath));

        // FIXME: use graph output, handle cycles.
        std::function<void(const Node & node, std::optional<JSONObject> & jsonObj)> traverse;
        traverse = [&](const Node & node, std::optional<JSONObject> & jsonObj)
        {
            auto jsonObj2 = jsonObj ? jsonObj->object("inputs") : std::optional<JSONObject>();
            for (auto & [inputName, input] : node.inputs) {
                if (auto inputNode = std::get_if<0>(&input)) {
                    auto jsonObj3 = jsonObj2 ? jsonObj2->object(inputName) : std::optional<JSONObject>();
                    auto storePath =
                        dryRun
                        ? (*inputNode)->lockedRef.input.computeStorePath(*store)
                        : (*inputNode)->lockedRef.input.fetch(store).first.storePath;
                    if (jsonObj3)
                        jsonObj3->attr("path", store->printStorePath(storePath));
                    sources.insert(std::move(storePath));
                    traverse(**inputNode, jsonObj3);
                }
            }
        };

        traverse(*flake.lockFile.root, jsonRoot);

        if (!dryRun && !dstUri.empty()) {
            ref<Store> dstStore = dstUri.empty() ? openStore() : openStore(dstUri);
            copyPaths(*store, *dstStore, sources);
        }
        #endif
    }
};

struct CmdFlakeShow : FlakeCommand, MixJSON
{
    bool showLegacy = false;

    CmdFlakeShow()
    {
        addFlag({
            .longName = "legacy",
            .description = "Show the contents of the `legacyPackages` output.",
            .handler = {&showLegacy, true}
        });
    }

    std::string description() override
    {
        return "show the outputs provided by a flake";
    }

    std::string doc() override
    {
        return
          #include "flake-show.md"
          ;
    }

    void run(nix::ref<nix::Store> store) override
    {
        evalSettings.enableImportFromDerivation.setDefault(false);

        auto state = getEvalState();
        auto flake = std::make_shared<LockedFlake>(lockFlake());

        std::function<nlohmann::json(
            eval_cache::AttrCursor & visitor,
            const std::vector<Symbol> & attrPath,
            const std::string & headerPrefix,
            const std::string & nextPrefix)> visit;

        visit = [&](
            eval_cache::AttrCursor & visitor,
            const std::vector<Symbol> & attrPath,
            const std::string & headerPrefix,
            const std::string & nextPrefix)
            -> nlohmann::json
        {
            auto j = nlohmann::json::object();

            auto attrPathS = state->symbols.resolve(attrPath);

            Activity act(*logger, lvlInfo, actUnknown,
                fmt("evaluating '%s'", concatStringsSep(".", attrPathS)));

            try {
                auto recurse = [&]()
                {
                    if (!json)
                        logger->cout("%s", headerPrefix);
                    auto attrs = visitor.getAttrs();
                    for (const auto & [i, attr] : enumerate(attrs)) {
                        const auto & attrName = state->symbols[attr];
                        bool last = i + 1 == attrs.size();
                        auto visitor2 = visitor.getAttr(attrName);
                        auto attrPath2(attrPath);
                        attrPath2.push_back(attr);
                        auto j2 = visit(*visitor2, attrPath2,
                            fmt(ANSI_GREEN "%s%s" ANSI_NORMAL ANSI_BOLD "%s" ANSI_NORMAL, nextPrefix, last ? treeLast : treeConn, attrName),
                            nextPrefix + (last ? treeNull : treeLine));
                        if (json) j.emplace(attrName, std::move(j2));
                    }
                };

                auto showDerivation = [&]()
                {
                    auto name = visitor.getAttr(state->sName)->getString();
                    if (json) {
                        std::optional<std::string> description;
                        if (auto aMeta = visitor.maybeGetAttr(state->sMeta)) {
                            if (auto aDescription = aMeta->maybeGetAttr(state->sDescription))
                                description = aDescription->getString();
                        }
                        j.emplace("type", "derivation");
                        j.emplace("name", name);
                        if (description)
                            j.emplace("description", *description);
                    } else {
                        logger->cout("%s: %s '%s'",
                            headerPrefix,
                            attrPath.size() == 2 && attrPathS[0] == "devShell" ? "development environment" :
                            attrPath.size() >= 2 && attrPathS[0] == "devShells" ? "development environment" :
                            attrPath.size() == 3 && attrPathS[0] == "checks" ? "derivation" :
                            attrPath.size() >= 1 && attrPathS[0] == "hydraJobs" ? "derivation" :
                            "package",
                            name);
                    }
                };

                if (attrPath.size() == 0
                    || (attrPath.size() == 1 && (
                            attrPathS[0] == "defaultPackage"
                            || attrPathS[0] == "devShell"
                            || attrPathS[0] == "formatter"
                            || attrPathS[0] == "nixosConfigurations"
                            || attrPathS[0] == "nixosModules"
                            || attrPathS[0] == "defaultApp"
                            || attrPathS[0] == "templates"
                            || attrPathS[0] == "overlays"))
                    || ((attrPath.size() == 1 || attrPath.size() == 2)
                        && (attrPathS[0] == "checks"
                            || attrPathS[0] == "packages"
                            || attrPathS[0] == "devShells"
                            || attrPathS[0] == "apps"))
                    )
                {
                    recurse();
                }

                else if (
                    (attrPath.size() == 2 && (attrPathS[0] == "defaultPackage" || attrPathS[0] == "devShell" || attrPathS[0] == "formatter"))
                    || (attrPath.size() == 3 && (attrPathS[0] == "checks" || attrPathS[0] == "packages" || attrPathS[0] == "devShells"))
                    )
                {
                    if (visitor.isDerivation())
                        showDerivation();
                    else
                        throw Error("expected a derivation");
                }

                else if (attrPath.size() > 0 && attrPathS[0] == "hydraJobs") {
                    if (visitor.isDerivation())
                        showDerivation();
                    else
                        recurse();
                }

                else if (attrPath.size() > 0 && attrPathS[0] == "legacyPackages") {
                    if (attrPath.size() == 1)
                        recurse();
                    else if (!showLegacy)
                        logger->warn(fmt("%s: " ANSI_WARNING "omitted" ANSI_NORMAL " (use '--legacy' to show)", headerPrefix));
                    else {
                        if (visitor.isDerivation())
                            showDerivation();
                        else if (attrPath.size() <= 2)
                            // FIXME: handle recurseIntoAttrs
                            recurse();
                    }
                }

                else if (
                    (attrPath.size() == 2 && attrPathS[0] == "defaultApp") ||
                    (attrPath.size() == 3 && attrPathS[0] == "apps"))
                {
                    auto aType = visitor.maybeGetAttr("type");
                    if (!aType || aType->getString() != "app")
                        throw EvalError("not an app definition");
                    if (json) {
                        j.emplace("type", "app");
                    } else {
                        logger->cout("%s: app", headerPrefix);
                    }
                }

                else if (
                    (attrPath.size() == 1 && attrPathS[0] == "defaultTemplate") ||
                    (attrPath.size() == 2 && attrPathS[0] == "templates"))
                {
                    auto description = visitor.getAttr("description")->getString();
                    if (json) {
                        j.emplace("type", "template");
                        j.emplace("description", description);
                    } else {
                        logger->cout("%s: template: " ANSI_BOLD "%s" ANSI_NORMAL, headerPrefix, description);
                    }
                }

                else {
                    auto [type, description] =
                        (attrPath.size() == 1 && attrPathS[0] == "overlay")
                        || (attrPath.size() == 2 && attrPathS[0] == "overlays") ? std::make_pair("nixpkgs-overlay", "Nixpkgs overlay") :
                        attrPath.size() == 2 && attrPathS[0] == "nixosConfigurations" ? std::make_pair("nixos-configuration", "NixOS configuration") :
                        (attrPath.size() == 1 && attrPathS[0] == "nixosModule")
                        || (attrPath.size() == 2 && attrPathS[0] == "nixosModules") ? std::make_pair("nixos-module", "NixOS module") :
                        std::make_pair("unknown", "unknown");
                    if (json) {
                        j.emplace("type", type);
                    } else {
                        logger->cout("%s: " ANSI_WARNING "%s" ANSI_NORMAL, headerPrefix, description);
                    }
                }
            } catch (EvalError & e) {
                if (!(attrPath.size() > 0 && attrPathS[0] == "legacyPackages"))
                    throw;
            }

            return j;
        };

        auto cache = openEvalCache(*state, flake);

        auto j = visit(*cache->getRoot(), {}, fmt(ANSI_BOLD "%s" ANSI_NORMAL, flake->flake.lockedRef), "");
        if (json)
            logger->cout("%s", j.dump());
    }
};

struct CmdFlakePrefetch : FlakeCommand, MixJSON
{
    CmdFlakePrefetch()
    {
    }

    std::string description() override
    {
        return "download the source tree denoted by a flake reference into the Nix store";
    }

    std::string doc() override
    {
        return
          #include "flake-prefetch.md"
          ;
    }

    void run(ref<Store> store) override
    {
        auto originalRef = getFlakeRef();
        auto resolvedRef = originalRef.resolve(store);
        auto [tree, lockedRef] = resolvedRef.fetchTree(store);
        auto hash = store->queryPathInfo(tree.storePath)->narHash;

        if (json) {
            auto res = nlohmann::json::object();
            res["storePath"] = store->printStorePath(tree.storePath);
            res["hash"] = hash.to_string(SRI, true);
            logger->cout(res.dump());
        } else {
            notice("Downloaded '%s' to '%s' (hash '%s').",
                lockedRef.to_string(),
                store->printStorePath(tree.storePath),
                hash.to_string(SRI, true));
        }
    }
};

struct CmdFlake : NixMultiCommand
{
    CmdFlake()
        : MultiCommand({
                {"update", []() { return make_ref<CmdFlakeUpdate>(); }},
                {"lock", []() { return make_ref<CmdFlakeLock>(); }},
                {"metadata", []() { return make_ref<CmdFlakeMetadata>(); }},
                {"info", []() { return make_ref<CmdFlakeInfo>(); }},
                {"check", []() { return make_ref<CmdFlakeCheck>(); }},
                {"init", []() { return make_ref<CmdFlakeInit>(); }},
                {"new", []() { return make_ref<CmdFlakeNew>(); }},
                {"clone", []() { return make_ref<CmdFlakeClone>(); }},
                {"archive", []() { return make_ref<CmdFlakeArchive>(); }},
                {"show", []() { return make_ref<CmdFlakeShow>(); }},
                {"prefetch", []() { return make_ref<CmdFlakePrefetch>(); }},
            })
    {
    }

    std::string description() override
    {
        return "manage Nix flakes";
    }

    std::string doc() override
    {
        return
          #include "flake.md"
          ;
    }

    void run() override
    {
        if (!command)
            throw UsageError("'nix flake' requires a sub-command.");
        settings.requireExperimentalFeature(Xp::Flakes);
        command->second->prepare();
        command->second->run();
    }
};

static auto rCmdFlake = registerCommand<CmdFlake>("flake");<|MERGE_RESOLUTION|>--- conflicted
+++ resolved
@@ -458,13 +458,7 @@
                 if (auto attr = v.attrs->get(state->symbols.create("path"))) {
                     if (attr->name == state->symbols.create("path")) {
                         PathSet context;
-<<<<<<< HEAD
-                        state->coerceToStorePath(*attr->pos, *attr->value, context);
-=======
-                        auto path = state->coerceToPath(attr->pos, *attr->value, context);
-                        if (!store->isInStore(path))
-                            throw Error("template '%s' has a bad 'path' attribute");
->>>>>>> b470218d
+                        state->coerceToStorePath(attr->pos, *attr->value, context);
                         // TODO: recursively check the flake in 'path'.
                     }
                 } else
