#include <iostream>
#include <cstdlib>
#include <cstring>
#include <climits>

#include <setjmp.h>

#ifdef READLINE
#include <readline/history.h>
#include <readline/readline.h>
#else
// editline < 1.15.2 don't wrap their API for C++ usage
// (added in https://github.com/troglobit/editline/commit/91398ceb3427b730995357e9d120539fb9bb7461).
// This results in linker errors due to to name-mangling of editline C symbols.
// For compatibility with these versions, we wrap the API here
// (wrapping multiple times on newer versions is no problem).
extern "C" {
#include <editline.h>
}
#endif

#include "ansicolor.hh"
#include "shared.hh"
#include "eval.hh"
#include "eval-inline.hh"
#include "attr-path.hh"
#include "store-api.hh"
#include "common-eval-args.hh"
#include "get-drvs.hh"
#include "derivations.hh"
#include "affinity.hh"
#include "globals.hh"
#include "command.hh"
#include "finally.hh"

#define GC_INCLUDE_NEW
#include <gc/gc_cpp.h>

namespace nix {

struct NixRepl : gc
{
    string curDir;
    std::unique_ptr<EvalState> state;
    Bindings * autoArgs;

    Strings loadedFiles;

    const static int envSize = 32768;
    StaticEnv staticEnv;
    Env * env;
    int displ;
    StringSet varNames;

    const Path historyFile;

    NixRepl(const Strings & searchPath, nix::ref<Store> store);
    ~NixRepl();
    void mainLoop(const std::vector<std::string> & files);
    StringSet completePrefix(string prefix);
    bool getLine(string & input, const std::string &prompt);
    Path getDerivationPath(Value & v);
    bool processLine(string line);
    void loadFile(const Path & path);
    void initEnv();
    void reloadFiles();
    void addAttrsToScope(Value & attrs);
    void addVarToScope(const Symbol & name, Value & v);
    Expr * parseString(string s);
    void evalString(string s, Value & v);

    typedef set<Value *> ValuesSeen;
    std::ostream &  printValue(std::ostream & str, Value & v, unsigned int maxDepth);
    std::ostream &  printValue(std::ostream & str, Value & v, unsigned int maxDepth, ValuesSeen & seen);
};


string removeWhitespace(string s)
{
    s = chomp(s);
    size_t n = s.find_first_not_of(" \n\r\t");
    if (n != string::npos) s = string(s, n);
    return s;
}


NixRepl::NixRepl(const Strings & searchPath, nix::ref<Store> store)
    : state(std::make_unique<EvalState>(searchPath, store))
    , staticEnv(false, &state->staticBaseEnv)
    , historyFile(getDataDir() + "/nix/repl-history")
{
    curDir = absPath(".");
}


NixRepl::~NixRepl()
{
    write_history(historyFile.c_str());
}

static NixRepl * curRepl; // ugly

static char * completionCallback(char * s, int *match) {
  auto possible = curRepl->completePrefix(s);
  if (possible.size() == 1) {
    *match = 1;
    auto *res = strdup(possible.begin()->c_str() + strlen(s));
    if (!res) throw Error("allocation failure");
    return res;
  } else if (possible.size() > 1) {
    auto checkAllHaveSameAt = [&](size_t pos) {
      auto &first = *possible.begin();
      for (auto &p : possible) {
        if (p.size() <= pos || p[pos] != first[pos])
          return false;
      }
      return true;
    };
    size_t start = strlen(s);
    size_t len = 0;
    while (checkAllHaveSameAt(start + len)) ++len;
    if (len > 0) {
      *match = 1;
      auto *res = strdup(std::string(*possible.begin(), start, len).c_str());
      if (!res) throw Error("allocation failure");
      return res;
    }
  }

  *match = 0;
  return nullptr;
}

static int listPossibleCallback(char *s, char ***avp) {
  auto possible = curRepl->completePrefix(s);

  if (possible.size() > (INT_MAX / sizeof(char*)))
    throw Error("too many completions");

  int ac = 0;
  char **vp = nullptr;

  auto check = [&](auto *p) {
    if (!p) {
      if (vp) {
        while (--ac >= 0)
          free(vp[ac]);
        free(vp);
      }
      throw Error("allocation failure");
    }
    return p;
  };

  vp = check((char **)malloc(possible.size() * sizeof(char*)));

  for (auto & p : possible)
    vp[ac++] = check(strdup(p.c_str()));

  *avp = vp;

  return ac;
}

namespace {
    // Used to communicate to NixRepl::getLine whether a signal occurred in ::readline.
    volatile sig_atomic_t g_signal_received = 0;

    void sigintHandler(int signo) {
        g_signal_received = signo;
    }
}

void NixRepl::mainLoop(const std::vector<std::string> & files)
{
    string error = ANSI_RED "error:" ANSI_NORMAL " ";
    std::cout << "Welcome to Nix version " << nixVersion << ". Type :? for help." << std::endl << std::endl;

    for (auto & i : files)
        loadedFiles.push_back(i);

    reloadFiles();
    if (!loadedFiles.empty()) std::cout << std::endl;

    // Allow nix-repl specific settings in .inputrc
    rl_readline_name = "nix-repl";
    createDirs(dirOf(historyFile));
#ifndef READLINE
    el_hist_size = 1000;
#endif
    read_history(historyFile.c_str());
    curRepl = this;
#ifndef READLINE
    rl_set_complete_func(completionCallback);
    rl_set_list_possib_func(listPossibleCallback);
#endif

    std::string input;

    while (true) {
        // When continuing input from previous lines, don't print a prompt, just align to the same
        // number of chars as the prompt.
        if (!getLine(input, input.empty() ? "nix-repl> " : "          "))
            break;

        try {
            if (!removeWhitespace(input).empty() && !processLine(input)) return;
        } catch (ParseError & e) {
            if (e.msg().find("unexpected $end") != std::string::npos) {
                // For parse errors on incomplete input, we continue waiting for the next line of
                // input without clearing the input so far.
                continue;
            } else {
<<<<<<< HEAD
              printMsg(Verbosity::Error, format(error + "%1%%2%") % (settings.showTrace ? e.prefix() : "") % e.msg());
            }
        } catch (Error & e) {
            printMsg(Verbosity::Error, format(error + "%1%%2%") % (settings.showTrace ? e.prefix() : "") % e.msg());
        } catch (Interrupted & e) {
            printMsg(Verbosity::Error, format(error + "%1%%2%") % (settings.showTrace ? e.prefix() : "") % e.msg());
=======
              printMsg(Verbosity::Error, error + "%1%%2%", (settings.showTrace ? e.prefix() : ""), e.msg());
            }
        } catch (Error & e) {
            printMsg(Verbosity::Error, error + "%1%%2%", (settings.showTrace ? e.prefix() : ""), e.msg());
        } catch (Interrupted & e) {
            printMsg(Verbosity::Error, error + "%1%%2%", (settings.showTrace ? e.prefix() : ""), e.msg());
>>>>>>> 40526fbe
        }

        // We handled the current input fully, so we should clear it
        // and read brand new input.
        input.clear();
        std::cout << std::endl;
    }
}


bool NixRepl::getLine(string & input, const std::string &prompt)
{
    struct sigaction act, old;
    sigset_t savedSignalMask, set;

    auto setupSignals = [&]() {
        act.sa_handler = sigintHandler;
        sigfillset(&act.sa_mask);
        act.sa_flags = 0;
        if (sigaction(SIGINT, &act, &old))
            throw SysError("installing handler for SIGINT");

        sigemptyset(&set);
        sigaddset(&set, SIGINT);
        if (sigprocmask(SIG_UNBLOCK, &set, &savedSignalMask))
            throw SysError("unblocking SIGINT");
    };
    auto restoreSignals = [&]() {
        if (sigprocmask(SIG_SETMASK, &savedSignalMask, nullptr))
            throw SysError("restoring signals");

        if (sigaction(SIGINT, &old, 0))
            throw SysError("restoring handler for SIGINT");
    };

    setupSignals();
    char * s = readline(prompt.c_str());
    Finally doFree([&]() { free(s); });
    restoreSignals();

    if (g_signal_received) {
        g_signal_received = 0;
        input.clear();
        return true;
    }

    if (!s)
      return false;
    input += s;
    input += '\n';
    return true;
}


StringSet NixRepl::completePrefix(string prefix)
{
    StringSet completions;

    size_t start = prefix.find_last_of(" \n\r\t(){}[]");
    std::string prev, cur;
    if (start == std::string::npos) {
        prev = "";
        cur = prefix;
    } else {
        prev = std::string(prefix, 0, start + 1);
        cur = std::string(prefix, start + 1);
    }

    size_t slash, dot;

    if ((slash = cur.rfind('/')) != string::npos) {
        try {
            auto dir = std::string(cur, 0, slash);
            auto prefix2 = std::string(cur, slash + 1);
            for (auto & entry : readDirectory(dir == "" ? "/" : dir)) {
                if (entry.name[0] != '.' && hasPrefix(entry.name, prefix2))
                    completions.insert(prev + dir + "/" + entry.name);
            }
        } catch (Error &) {
        }
    } else if ((dot = cur.rfind('.')) == string::npos) {
        /* This is a variable name; look it up in the current scope. */
        StringSet::iterator i = varNames.lower_bound(cur);
        while (i != varNames.end()) {
            if (string(*i, 0, cur.size()) != cur) break;
            completions.insert(prev + *i);
            i++;
        }
    } else {
        try {
            /* This is an expression that should evaluate to an
               attribute set.  Evaluate it to get the names of the
               attributes. */
            string expr(cur, 0, dot);
            string cur2 = string(cur, dot + 1);

            Expr * e = parseString(expr);
            Value v;
            e->eval(*state, *env, v);
            state->forceAttrs(v);

            for (auto & i : *v.attrs) {
                string name = i.name;
                if (string(name, 0, cur2.size()) != cur2) continue;
                completions.insert(prev + expr + "." + name);
            }

        } catch (ParseError & e) {
            // Quietly ignore parse errors.
        } catch (EvalError & e) {
            // Quietly ignore evaluation errors.
        } catch (UndefinedVarError & e) {
            // Quietly ignore undefined variable errors.
        }
    }

    return completions;
}


static int runProgram(const string & program, const Strings & args)
{
    Strings args2(args);
    args2.push_front(program);

    Pid pid;
    pid = fork();
    if (pid == -1) throw SysError("forking");
    if (pid == 0) {
        restoreAffinity();
        execvp(program.c_str(), stringsToCharPtrs(args2).data());
        _exit(1);
    }

    return pid.wait();
}


bool isVarName(const string & s)
{
    if (s.size() == 0) return false;
    char c = s[0];
    if ((c >= '0' && c <= '9') || c == '-' || c == '\'') return false;
    for (auto & i : s)
        if (!((i >= 'a' && i <= 'z') ||
              (i >= 'A' && i <= 'Z') ||
              (i >= '0' && i <= '9') ||
              i == '_' || i == '-' || i == '\''))
            return false;
    return true;
}


Path NixRepl::getDerivationPath(Value & v) {
    auto drvInfo = getDerivation(*state, v, false);
    if (!drvInfo)
        throw Error("expression does not evaluate to a derivation, so I can't build it");
    Path drvPath = drvInfo->queryDrvPath();
    if (drvPath == "" || !state->store->isValidPath(state->store->parseStorePath(drvPath)))
        throw Error("expression did not evaluate to a valid derivation");
    return drvPath;
}


bool NixRepl::processLine(string line)
{
    if (line == "") return true;

    string command, arg;

    if (line[0] == ':') {
        size_t p = line.find_first_of(" \n\r\t");
        command = string(line, 0, p);
        if (p != string::npos) arg = removeWhitespace(string(line, p));
    } else {
        arg = line;
    }

    if (command == ":?" || command == ":help") {
        std::cout
             << "The following commands are available:\n"
             << "\n"
             << "  <expr>        Evaluate and print expression\n"
             << "  <x> = <expr>  Bind expression to variable\n"
             << "  :a <expr>     Add attributes from resulting set to scope\n"
             << "  :b <expr>     Build derivation\n"
             << "  :e <expr>     Open the derivation in $EDITOR\n"
             << "  :i <expr>     Build derivation, then install result into current profile\n"
             << "  :l <path>     Load Nix expression and add it to scope\n"
             << "  :p <expr>     Evaluate and print expression recursively\n"
             << "  :q            Exit nix-repl\n"
             << "  :r            Reload all files\n"
             << "  :s <expr>     Build dependencies of derivation, then start nix-shell\n"
             << "  :t <expr>     Describe result of evaluation\n"
             << "  :u <expr>     Build derivation, then start nix-shell\n";
    }

    else if (command == ":a" || command == ":add") {
        Value v;
        evalString(arg, v);
        addAttrsToScope(v);
    }

    else if (command == ":l" || command == ":load") {
        state->resetFileCache();
        loadFile(arg);
    }

    else if (command == ":r" || command == ":reload") {
        state->resetFileCache();
        reloadFiles();
    }

    else if (command == ":e" || command == ":edit") {
        Value v;
        evalString(arg, v);

        Pos pos;

        if (v.type == tPath || v.type == tString) {
            PathSet context;
            auto filename = state->coerceToString(noPos, v, context);
            pos.file = state->symbols.create(filename);
        } else if (v.type == tLambda) {
            pos = v.lambda.fun->pos;
        } else {
            // assume it's a derivation
            pos = findDerivationFilename(*state, v, arg);
        }

        // Open in EDITOR
        auto args = editorFor(pos);
        auto editor = args.front();
        args.pop_front();
        runProgram(editor, args);

        // Reload right after exiting the editor
        state->resetFileCache();
        reloadFiles();
    }

    else if (command == ":t") {
        Value v;
        evalString(arg, v);
        std::cout << showType(v) << std::endl;

    } else if (command == ":u") {
        Value v, f, result;
        evalString(arg, v);
        evalString("drv: (import <nixpkgs> {}).runCommand \"shell\" { buildInputs = [ drv ]; } \"\"", f);
        state->callFunction(f, v, result, Pos());

        Path drvPath = getDerivationPath(result);
        runProgram(settings.nixBinDir + "/nix-shell", Strings{drvPath});
    }

    else if (command == ":b" || command == ":i" || command == ":s") {
        Value v;
        evalString(arg, v);
        Path drvPath = getDerivationPath(v);

        if (command == ":b") {
            /* We could do the build in this process using buildPaths(),
               but doing it in a child makes it easier to recover from
               problems / SIGINT. */
            if (runProgram(settings.nixBinDir + "/nix", Strings{"build", "--no-link", drvPath}) == 0) {
                auto drv = readDerivation(*state->store, drvPath);
                std::cout << std::endl << "this derivation produced the following outputs:" << std::endl;
                for (auto & i : drv.outputs)
                    std::cout << fmt("  %s -> %s\n", i.first, state->store->printStorePath(i.second.path));
            }
        } else if (command == ":i") {
            runProgram(settings.nixBinDir + "/nix-env", Strings{"-i", drvPath});
        } else {
            runProgram(settings.nixBinDir + "/nix-shell", Strings{drvPath});
        }
    }

    else if (command == ":p" || command == ":print") {
        Value v;
        evalString(arg, v);
        printValue(std::cout, v, 1000000000) << std::endl;
    }

    else if (command == ":q" || command == ":quit")
        return false;

    else if (command != "")
        throw Error("unknown command '%1%'", command);

    else {
        size_t p = line.find('=');
        string name;
        if (p != string::npos &&
            p < line.size() &&
            line[p + 1] != '=' &&
            isVarName(name = removeWhitespace(string(line, 0, p))))
        {
            Expr * e = parseString(string(line, p + 1));
            Value & v(*state->allocValue());
            v.type = tThunk;
            v.thunk.env = env;
            v.thunk.expr = e;
            addVarToScope(state->symbols.create(name), v);
        } else {
            Value v;
            evalString(line, v);
            printValue(std::cout, v, 1) << std::endl;
        }
    }

    return true;
}


void NixRepl::loadFile(const Path & path)
{
    loadedFiles.remove(path);
    loadedFiles.push_back(path);
    Value v, v2;
    state->evalFile(lookupFileArg(*state, path), v);
    state->autoCallFunction(*autoArgs, v, v2);
    addAttrsToScope(v2);
}


void NixRepl::initEnv()
{
    env = &state->allocEnv(envSize);
    env->up = &state->baseEnv;
    displ = 0;
    staticEnv.vars.clear();

    varNames.clear();
    for (auto & i : state->staticBaseEnv.vars)
        varNames.insert(i.first);
}


void NixRepl::reloadFiles()
{
    initEnv();

    Strings old = loadedFiles;
    loadedFiles.clear();

    bool first = true;
    for (auto & i : old) {
        if (!first) std::cout << std::endl;
        first = false;
        std::cout << format("Loading '%1%'...") % i << std::endl;
        loadFile(i);
    }
}


void NixRepl::addAttrsToScope(Value & attrs)
{
    state->forceAttrs(attrs);
    for (auto & i : *attrs.attrs)
        addVarToScope(i.name, *i.value);
    std::cout << format("Added %1% variables.") % attrs.attrs->size() << std::endl;
}


void NixRepl::addVarToScope(const Symbol & name, Value & v)
{
    if (displ >= envSize)
        throw Error("environment full; cannot add more variables");
    staticEnv.vars[name] = displ;
    env->values[displ++] = &v;
    varNames.insert((string) name);
}


Expr * NixRepl::parseString(string s)
{
    Expr * e = state->parseExprFromString(s, curDir, staticEnv);
    return e;
}


void NixRepl::evalString(string s, Value & v)
{
    Expr * e = parseString(s);
    e->eval(*state, *env, v);
    state->forceValue(v);
}


std::ostream & NixRepl::printValue(std::ostream & str, Value & v, unsigned int maxDepth)
{
    ValuesSeen seen;
    return printValue(str, v, maxDepth, seen);
}


std::ostream & printStringValue(std::ostream & str, const char * string) {
    str << "\"";
    for (const char * i = string; *i; i++)
        if (*i == '\"' || *i == '\\') str << "\\" << *i;
        else if (*i == '\n') str << "\\n";
        else if (*i == '\r') str << "\\r";
        else if (*i == '\t') str << "\\t";
        else str << *i;
    str << "\"";
    return str;
}


// FIXME: lot of cut&paste from Nix's eval.cc.
std::ostream & NixRepl::printValue(std::ostream & str, Value & v, unsigned int maxDepth, ValuesSeen & seen)
{
    str.flush();
    checkInterrupt();

    state->forceValue(v);

    switch (v.type) {

    case tInt:
        str << ANSI_CYAN << v.integer << ANSI_NORMAL;
        break;

    case tBool:
        str << ANSI_CYAN << (v.boolean ? "true" : "false") << ANSI_NORMAL;
        break;

    case tString:
        str << ANSI_YELLOW;
        printStringValue(str, v.string.s);
        str << ANSI_NORMAL;
        break;

    case tPath:
        str << ANSI_GREEN << v.path << ANSI_NORMAL; // !!! escaping?
        break;

    case tNull:
        str << ANSI_CYAN "null" ANSI_NORMAL;
        break;

    case tAttrs: {
        seen.insert(&v);

        bool isDrv = state->isDerivation(v);

        if (isDrv) {
            str << "«derivation ";
            Bindings::iterator i = v.attrs->find(state->sDrvPath);
            PathSet context;
            Path drvPath = i != v.attrs->end() ? state->coerceToPath(*i->pos, *i->value, context) : "???";
            str << drvPath << "»";
        }

        else if (maxDepth > 0) {
            str << "{ ";

            typedef std::map<string, Value *> Sorted;
            Sorted sorted;
            for (auto & i : *v.attrs)
                sorted[i.name] = i.value;

            for (auto & i : sorted) {
                if (isVarName(i.first))
                    str << i.first;
                else
                    printStringValue(str, i.first.c_str());
                str << " = ";
                if (seen.find(i.second) != seen.end())
                    str << "«repeated»";
                else
                    try {
                        printValue(str, *i.second, maxDepth - 1, seen);
                    } catch (AssertionError & e) {
                        str << ANSI_RED "«error: " << e.msg() << "»" ANSI_NORMAL;
                    }
                str << "; ";
            }

            str << "}";
        } else
            str << "{ ... }";

        break;
    }

    case tList1:
    case tList2:
    case tListN:
        seen.insert(&v);

        str << "[ ";
        if (maxDepth > 0)
            for (unsigned int n = 0; n < v.listSize(); ++n) {
                if (seen.find(v.listElems()[n]) != seen.end())
                    str << "«repeated»";
                else
                    try {
                        printValue(str, *v.listElems()[n], maxDepth - 1, seen);
                    } catch (AssertionError & e) {
                        str << ANSI_RED "«error: " << e.msg() << "»" ANSI_NORMAL;
                    }
                str << " ";
            }
        else
            str << "... ";
        str << "]";
        break;

    case tLambda: {
        std::ostringstream s;
        s << v.lambda.fun->pos;
        str << ANSI_BLUE "«lambda @ " << filterANSIEscapes(s.str()) << "»" ANSI_NORMAL;
        break;
    }

    case tPrimOp:
        str << ANSI_MAGENTA "«primop»" ANSI_NORMAL;
        break;

    case tPrimOpApp:
        str << ANSI_BLUE "«primop-app»" ANSI_NORMAL;
        break;

    case tFloat:
        str << v.fpoint;
        break;

    default:
        str << ANSI_RED "«unknown»" ANSI_NORMAL;
        break;
    }

    return str;
}

struct CmdRepl : StoreCommand, MixEvalArgs
{
    std::vector<std::string> files;

    CmdRepl()
    {
        expectArgs("files", &files);
    }

    std::string description() override
    {
        return "start an interactive environment for evaluating Nix expressions";
    }

    Examples examples() override
    {
        return {
          Example{
            "Display all special commands within the REPL:",
              "nix repl\n  nix-repl> :?"
          }
        };
    }

    void run(ref<Store> store) override
    {
        auto repl = std::make_unique<NixRepl>(searchPath, openStore());
        repl->autoArgs = getAutoArgs(*repl->state);
        repl->mainLoop(files);
    }
};

static auto r1 = registerCommand<CmdRepl>("repl");

}<|MERGE_RESOLUTION|>--- conflicted
+++ resolved
@@ -211,21 +211,12 @@
                 // input without clearing the input so far.
                 continue;
             } else {
-<<<<<<< HEAD
-              printMsg(Verbosity::Error, format(error + "%1%%2%") % (settings.showTrace ? e.prefix() : "") % e.msg());
-            }
-        } catch (Error & e) {
-            printMsg(Verbosity::Error, format(error + "%1%%2%") % (settings.showTrace ? e.prefix() : "") % e.msg());
-        } catch (Interrupted & e) {
-            printMsg(Verbosity::Error, format(error + "%1%%2%") % (settings.showTrace ? e.prefix() : "") % e.msg());
-=======
               printMsg(Verbosity::Error, error + "%1%%2%", (settings.showTrace ? e.prefix() : ""), e.msg());
             }
         } catch (Error & e) {
             printMsg(Verbosity::Error, error + "%1%%2%", (settings.showTrace ? e.prefix() : ""), e.msg());
         } catch (Interrupted & e) {
             printMsg(Verbosity::Error, error + "%1%%2%", (settings.showTrace ? e.prefix() : ""), e.msg());
->>>>>>> 40526fbe
         }
 
         // We handled the current input fully, so we should clear it
