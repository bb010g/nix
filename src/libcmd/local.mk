--- conflicted
+++ resolved
@@ -8,12 +8,9 @@
 
 libcmd_CXXFLAGS += -I src/libutil -I src/libstore -I src/libexpr -I src/libmain -I src/libfetchers -I src/nix
 
-<<<<<<< HEAD
-libcmd_LDFLAGS = $(EDITLINE_LIBS) -llowdown -pthread
 # libcmd_LDFLAGS += -llowdown -pthread
-=======
+# libcmd_LDFLAGS = $(EDITLINE_LIBS) -llowdown -pthread
 libcmd_LDFLAGS += $(LOWDOWN_LIBS) -pthread
->>>>>>> bd383d1b
 
 libcmd_LIBS = libstore libutil libexpr libmain libfetchers libnix
 
