#pragma once

#include "util.hh"
#include "path.hh"
#include "path-with-outputs.hh"
#include "derived-path.hh"
#include "eval.hh"
#include "store-api.hh"
#include "flake/flake.hh"
#include "build-result.hh"

#include <optional>

namespace nix {

struct DrvInfo;
struct SourceExprCommand;

namespace eval_cache { class EvalCache; class AttrCursor; }

struct App
{
    std::vector<StorePathWithOutputs> context;
    Path program;
    // FIXME: add args, sandbox settings, metadata, ...
};

struct UnresolvedApp
{
    App unresolved;
    App resolve(ref<Store> evalStore, ref<Store> store);
};

enum class Realise {
    /* Build the derivation. Postcondition: the
       derivation outputs exist. */
    Outputs,
    /* Don't build the derivation. Postcondition: the store derivation
       exists. */
    Derivation,
    /* Evaluate in dry-run mode. Postcondition: nothing. */
    // FIXME: currently unused, but could be revived if we can
    // evaluate derivations in-memory.
    Nothing
};

/* How to handle derivations in commands that operate on store paths. */
enum class OperateOn {
    /* Operate on the output path. */
    Output,
    /* Operate on the .drv path. */
    Derivation
};

<<<<<<< HEAD
struct ExtraInfo
=======
struct ExtraPathInfo
>>>>>>> f58c3011
{
    std::optional<NixInt> priority;
    std::optional<FlakeRef> originalRef;
    std::optional<FlakeRef> resolvedRef;
    std::optional<std::string> attrPath;
    // FIXME: merge with DerivedPath's 'outputs' field?
    std::optional<OutputsSpec> outputsSpec;
};

/* A derived path with any additional info that commands might
   need from the derivation. */
struct DerivedPathWithInfo
{
    DerivedPath path;
<<<<<<< HEAD
    ExtraInfo info;
=======
    ExtraPathInfo info;
>>>>>>> f58c3011
};

struct BuiltPathWithResult
{
    BuiltPath path;
<<<<<<< HEAD
    ExtraInfo info;
=======
    ExtraPathInfo info;
>>>>>>> f58c3011
    std::optional<BuildResult> result;
};

typedef std::vector<DerivedPathWithInfo> DerivedPathsWithInfo;

struct Installable
{
    virtual ~Installable() { }

    virtual std::string what() const = 0;

    virtual DerivedPathsWithInfo toDerivedPaths() = 0;

    DerivedPathWithInfo toDerivedPath();

    UnresolvedApp toApp(EvalState & state);

    virtual std::pair<Value *, PosIdx> toValue(EvalState & state)
    {
        throw Error("argument '%s' cannot be evaluated", what());
    }

    /* Return a value only if this installable is a store path or a
       symlink to it. */
    virtual std::optional<StorePath> getStorePath()
    {
        return {};
    }

    virtual std::vector<ref<eval_cache::AttrCursor>>
    getCursors(EvalState & state);

    virtual ref<eval_cache::AttrCursor>
    getCursor(EvalState & state);

    virtual FlakeRef nixpkgsFlakeRef() const
    {
        return FlakeRef::fromAttrs({{"type","indirect"}, {"id", "nixpkgs"}});
    }

    static std::vector<BuiltPathWithResult> build(
        ref<Store> evalStore,
        ref<Store> store,
        Realise mode,
        const std::vector<std::shared_ptr<Installable>> & installables,
        BuildMode bMode = bmNormal);

    static std::vector<std::pair<std::shared_ptr<Installable>, BuiltPathWithResult>> build2(
        ref<Store> evalStore,
        ref<Store> store,
        Realise mode,
        const std::vector<std::shared_ptr<Installable>> & installables,
        BuildMode bMode = bmNormal);

    static std::set<StorePath> toStorePaths(
        ref<Store> evalStore,
        ref<Store> store,
        Realise mode,
        OperateOn operateOn,
        const std::vector<std::shared_ptr<Installable>> & installables);

    static StorePath toStorePath(
        ref<Store> evalStore,
        ref<Store> store,
        Realise mode,
        OperateOn operateOn,
        std::shared_ptr<Installable> installable);

    static std::set<StorePath> toDerivations(
        ref<Store> store,
        const std::vector<std::shared_ptr<Installable>> & installables,
        bool useDeriver = false);

    static BuiltPaths toBuiltPaths(
        ref<Store> evalStore,
        ref<Store> store,
        Realise mode,
        OperateOn operateOn,
        const std::vector<std::shared_ptr<Installable>> & installables);
};

typedef std::vector<std::shared_ptr<Installable>> Installables;

struct InstallableValue : Installable
{
    ref<EvalState> state;

    InstallableValue(ref<EvalState> state) : state(state) {}
};

struct InstallableFlake : InstallableValue
{
    FlakeRef flakeRef;
    Strings attrPaths;
    Strings prefixes;
    OutputsSpec outputsSpec;
    const flake::LockFlags & lockFlags;
    mutable std::shared_ptr<flake::LockedFlake> _lockedFlake;

    InstallableFlake(
        SourceExprCommand * cmd,
        ref<EvalState> state,
        FlakeRef && flakeRef,
        std::string_view fragment,
        OutputsSpec outputsSpec,
        Strings attrPaths,
        Strings prefixes,
        const flake::LockFlags & lockFlags);

    std::string what() const override { return flakeRef.to_string() + "#" + *attrPaths.begin(); }

    std::vector<std::string> getActualAttrPaths();

    Value * getFlakeOutputs(EvalState & state, const flake::LockedFlake & lockedFlake);

    DerivedPathsWithInfo toDerivedPaths() override;

    std::pair<Value *, PosIdx> toValue(EvalState & state) override;

    /* Get a cursor to every attrpath in getActualAttrPaths() that
       exists. */
    std::vector<ref<eval_cache::AttrCursor>>
    getCursors(EvalState & state) override;

    /* Get a cursor to the first attrpath in getActualAttrPaths() that
       exists, or throw an exception with suggestions if none exists. */
    ref<eval_cache::AttrCursor> getCursor(EvalState & state) override;

    std::shared_ptr<flake::LockedFlake> getLockedFlake() const;

    FlakeRef nixpkgsFlakeRef() const override;
};

ref<eval_cache::EvalCache> openEvalCache(
    EvalState & state,
    std::shared_ptr<flake::LockedFlake> lockedFlake);

}<|MERGE_RESOLUTION|>--- conflicted
+++ resolved
@@ -52,11 +52,7 @@
     Derivation
 };
 
-<<<<<<< HEAD
-struct ExtraInfo
-=======
 struct ExtraPathInfo
->>>>>>> f58c3011
 {
     std::optional<NixInt> priority;
     std::optional<FlakeRef> originalRef;
@@ -71,21 +67,13 @@
 struct DerivedPathWithInfo
 {
     DerivedPath path;
-<<<<<<< HEAD
-    ExtraInfo info;
-=======
     ExtraPathInfo info;
->>>>>>> f58c3011
 };
 
 struct BuiltPathWithResult
 {
     BuiltPath path;
-<<<<<<< HEAD
-    ExtraInfo info;
-=======
     ExtraPathInfo info;
->>>>>>> f58c3011
     std::optional<BuildResult> result;
 };
 
