--- conflicted
+++ resolved
@@ -211,20 +211,12 @@
         if (file) {
             completionType = ctAttrs;
 
-<<<<<<< HEAD
-        evalSettings.pureEval = false;
-        auto state = getEvalState();
-        Expr *e =
-            state->parseExprFromFile(
-                resolveExprPath(
-                    lookupFileArg(*state, *file)));
-=======
             evalSettings.pureEval = false;
             auto state = getEvalState();
-            Expr *e = state->parseExprFromFile(
-                resolveExprPath(state->checkSourcePath(lookupFileArg(*state, *file)))
-                );
->>>>>>> 62960f32
+            auto e =
+                state->parseExprFromFile(
+                    resolveExprPath(
+                        lookupFileArg(*state, *file)));
 
             Value root;
             state->eval(e, root);
