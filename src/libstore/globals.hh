#pragma once

#include "types.hh"
#include "config.hh"
#include "util.hh"

#include <map>
#include <limits>

#include <sys/types.h>

namespace nix {

typedef enum { smEnabled, smRelaxed, smDisabled } SandboxMode;

struct MaxBuildJobsSetting : public BaseSetting<unsigned int>
{
    MaxBuildJobsSetting(Config * options,
        unsigned int def,
        const std::string & name,
        const std::string & description,
        const std::set<std::string> & aliases = {})
        : BaseSetting<unsigned int>(def, name, description, aliases)
    {
        options->addSetting(this);
    }

    void set(const std::string & str) override;
};

class Settings : public Config {

    unsigned int getDefaultCores();

    StringSet getDefaultSystemFeatures();

    bool isWSL1();

public:

    Settings();

    Path nixPrefix;

    /* The directory where we store sources and derived files. */
    Path nixStore;

    Path nixDataDir; /* !!! fix */

    /* The directory where we log various operations. */
    Path nixLogDir;

    /* The directory where state is stored. */
    Path nixStateDir;

    /* The directory where configuration files are stored. */
    Path nixConfDir;

    /* The directory where internal helper programs are stored. */
    Path nixLibexecDir;

    /* The directory where the main programs are stored. */
    Path nixBinDir;

    /* The directory where the man pages are stored. */
    Path nixManDir;

    /* File name of the socket the daemon listens to.  */
    Path nixDaemonSocketFile;

    Setting<std::string> storeUri{this, getEnv("NIX_REMOTE").value_or("auto"), "store",
        "The default Nix store to use."};

    Setting<bool> keepFailed{this, false, "keep-failed",
        "Whether to keep temporary directories of failed builds."};

    Setting<bool> keepGoing{this, false, "keep-going",
        "Whether to keep building derivations when another build fails."};

    Setting<bool> tryFallback{this, false, "fallback",
        "Whether to fall back to building when substitution fails.",
        {"build-fallback"}};

    /* Whether to show build log output in real time. */
    bool verboseBuild = true;

    Setting<size_t> logLines{this, 10, "log-lines",
        "If verbose-build is false, the number of lines of the tail of "
        "the log to show if a build fails."};

    MaxBuildJobsSetting maxBuildJobs{this, 1, "max-jobs",
        "Maximum number of parallel build jobs. \"auto\" means use number of cores.",
        {"build-max-jobs"}};

    Setting<unsigned int> buildCores{this, getDefaultCores(), "cores",
        "Number of CPU cores to utilize in parallel within a build, "
        "i.e. by passing this number to Make via '-j'. 0 means that the "
        "number of actual CPU cores on the local host ought to be "
        "auto-detected.", {"build-cores"}};

    /* Read-only mode.  Don't copy stuff to the store, don't change
       the database. */
    bool readOnlyMode = false;

    Setting<std::string> thisSystem{this, SYSTEM, "system",
        "The canonical Nix system name."};

    Setting<time_t> maxSilentTime{this, 0, "max-silent-time",
        "The maximum time in seconds that a builer can go without "
        "producing any output on stdout/stderr before it is killed. "
        "0 means infinity.",
        {"build-max-silent-time"}};

    Setting<time_t> buildTimeout{this, 0, "timeout",
        "The maximum duration in seconds that a builder can run. "
        "0 means infinity.", {"build-timeout"}};

    PathSetting buildHook{this, true, nixLibexecDir + "/nix/build-remote", "build-hook",
        "The path of the helper program that executes builds to remote machines."};

    Setting<std::string> builders{this, "@" + nixConfDir + "/machines", "builders",
        "A semicolon-separated list of build machines, in the format of nix.machines."};

    Setting<bool> buildersUseSubstitutes{this, false, "builders-use-substitutes",
        "Whether build machines should use their own substitutes for obtaining "
        "build dependencies if possible, rather than waiting for this host to "
        "upload them."};

    Setting<off_t> reservedSize{this, 8 * 1024 * 1024, "gc-reserved-space",
        "Amount of reserved disk space for the garbage collector."};

    Setting<bool> fsyncMetadata{this, true, "fsync-metadata",
        "Whether SQLite should use fsync()."};

    Setting<bool> useSQLiteWAL{this, !isWSL1(), "use-sqlite-wal",
        "Whether SQLite should use WAL mode."};

    Setting<bool> syncBeforeRegistering{this, false, "sync-before-registering",
        "Whether to call sync() before registering a path as valid."};

    Setting<bool> useSubstitutes{this, true, "substitute",
        "Whether to use substitutes.",
        {"build-use-substitutes"}};

    Setting<std::string> buildUsersGroup{this, "", "build-users-group",
        "The Unix group that contains the build users."};

    Setting<bool> impersonateLinux26{this, false, "impersonate-linux-26",
        "Whether to impersonate a Linux 2.6 machine on newer kernels.",
        {"build-impersonate-linux-26"}};

    Setting<bool> keepLog{this, true, "keep-build-log",
        "Whether to store build logs.",
        {"build-keep-log"}};

    Setting<bool> compressLog{this, true, "compress-build-log",
        "Whether to compress logs.",
        {"build-compress-log"}};

    Setting<unsigned long> maxLogSize{this, 0, "max-build-log-size",
        "Maximum number of bytes a builder can write to stdout/stderr "
        "before being killed (0 means no limit).",
        {"build-max-log-size"}};

    /* When buildRepeat > 0 and verboseBuild == true, whether to print
       repeated builds (i.e. builds other than the first one) to
       stderr. Hack to prevent Hydra logs from being polluted. */
    bool printRepeatedBuilds = true;

    Setting<unsigned int> pollInterval{this, 5, "build-poll-interval",
        "How often (in seconds) to poll for locks."};

    Setting<bool> checkRootReachability{this, false, "gc-check-reachability",
        "Whether to check if new GC roots can in fact be found by the "
        "garbage collector."};

    Setting<bool> gcKeepOutputs{this, false, "keep-outputs",
        "Whether the garbage collector should keep outputs of live derivations.",
        {"gc-keep-outputs"}};

    Setting<bool> gcKeepDerivations{this, true, "keep-derivations",
        "Whether the garbage collector should keep derivers of live paths.",
        {"gc-keep-derivations"}};

    Setting<bool> autoOptimiseStore{this, false, "auto-optimise-store",
        "Whether to automatically replace files with identical contents with hard links."};

    Setting<bool> envKeepDerivations{this, false, "keep-env-derivations",
        "Whether to add derivations as a dependency of user environments "
        "(to prevent them from being GCed).",
        {"env-keep-derivations"}};

    /* Whether to lock the Nix client and worker to the same CPU. */
    bool lockCPU;

    /* Whether to show a stack trace if Nix evaluation fails. */
    Setting<bool> showTrace{this, false, "show-trace",
        "Whether to show a stack trace on evaluation errors."};

    Setting<SandboxMode> sandboxMode{this,
        #if __linux__
          smEnabled
        #else
          smDisabled
        #endif
        , "sandbox",
        "Whether to enable sandboxed builds. Can be \"true\", \"false\" or \"relaxed\".",
        {"build-use-chroot", "build-use-sandbox"}};

    Setting<PathSet> sandboxPaths{this, {}, "sandbox-paths",
        "The paths to make available inside the build sandbox.",
        {"build-chroot-dirs", "build-sandbox-paths"}};

    Setting<bool> sandboxFallback{this, true, "sandbox-fallback",
        "Whether to disable sandboxing when the kernel doesn't allow it."};

    Setting<PathSet> extraSandboxPaths{this, {}, "extra-sandbox-paths",
        "Additional paths to make available inside the build sandbox.",
        {"build-extra-chroot-dirs", "build-extra-sandbox-paths"}};

    Setting<size_t> buildRepeat{this, 0, "repeat",
        "The number of times to repeat a build in order to verify determinism.",
        {"build-repeat"}};

#if __linux__
    Setting<std::string> sandboxShmSize{this, "50%", "sandbox-dev-shm-size",
        "The size of /dev/shm in the build sandbox."};

    Setting<Path> sandboxBuildDir{this, "/build", "sandbox-build-dir",
        "The build directory inside the sandbox."};
#endif

    Setting<PathSet> allowedImpureHostPrefixes{this, {}, "allowed-impure-host-deps",
        "Which prefixes to allow derivations to ask for access to (primarily for Darwin)."};

#if __APPLE__
    Setting<bool> darwinLogSandboxViolations{this, false, "darwin-log-sandbox-violations",
        "Whether to log Darwin sandbox access violations to the system log."};
#endif

    Setting<bool> runDiffHook{this, false, "run-diff-hook",
        "Whether to run the program specified by the diff-hook setting "
        "repeated builds produce a different result. Typically used to "
        "plug in diffoscope."};

    PathSetting diffHook{this, true, "", "diff-hook",
        "A program that prints out the differences between the two paths "
        "specified on its command line."};

    Setting<bool> enforceDeterminism{this, true, "enforce-determinism",
        "Whether to fail if repeated builds produce different output."};

    Setting<Strings> trustedPublicKeys{this,
        {"cache.nixos.org-1:6NCHdD59X431o0gWypbMrAURkbJ16ZPMQFGspcDShjY="},
        "trusted-public-keys",
        "Trusted public keys for secure substitution.",
        {"binary-cache-public-keys"}};

    Setting<Strings> secretKeyFiles{this, {}, "secret-key-files",
        "Secret keys with which to sign local builds."};

    Setting<unsigned int> tarballTtl{this, 60 * 60, "tarball-ttl",
        "How long downloaded files are considered up-to-date."};

    Setting<bool> requireSigs{this, true, "require-sigs",
        "Whether to check that any non-content-addressed path added to the "
        "Nix store has a valid signature (that is, one signed using a key "
        "listed in 'trusted-public-keys'."};

    Setting<StringSet> extraPlatforms{this,
        std::string{SYSTEM} == "x86_64-linux" ? StringSet{"i686-linux"} : StringSet{},
        "extra-platforms",
        "Additional platforms that can be built on the local system. "
        "These may be supported natively (e.g. armv7 on some aarch64 CPUs "
        "or using hacks like qemu-user."};

    Setting<StringSet> systemFeatures{this, getDefaultSystemFeatures(),
        "system-features",
        "Optional features that this system implements (like \"kvm\")."};

    Setting<Strings> substituters{this,
        nixStore == "/nix/store" ? Strings{"https://cache.nixos.org/"} : Strings(),
        "substituters",
        "The URIs of substituters (such as https://cache.nixos.org/).",
        {"binary-caches"}};

    // FIXME: provide a way to add to option values.
    Setting<Strings> extraSubstituters{this, {}, "extra-substituters",
        "Additional URIs of substituters.",
        {"extra-binary-caches"}};

    Setting<StringSet> trustedSubstituters{this, {}, "trusted-substituters",
        "Disabled substituters that may be enabled via the substituters option by untrusted users.",
        {"trusted-binary-caches"}};

    Setting<Strings> trustedUsers{this, {"root"}, "trusted-users",
        "Which users or groups are trusted to ask the daemon to do unsafe things."};

    Setting<unsigned int> ttlNegativeNarInfoCache{this, 3600, "narinfo-cache-negative-ttl",
        "The TTL in seconds for negative lookups in the disk cache i.e binary cache lookups that "
        "return an invalid path result"};

    Setting<unsigned int> ttlPositiveNarInfoCache{this, 30 * 24 * 3600, "narinfo-cache-positive-ttl",
        "The TTL in seconds for positive lookups in the disk cache i.e binary cache lookups that "
        "return a valid path result."};

    /* ?Who we trust to use the daemon in safe ways */
    Setting<Strings> allowedUsers{this, {"*"}, "allowed-users",
        "Which users or groups are allowed to connect to the daemon."};

    Setting<bool> printMissing{this, true, "print-missing",
        "Whether to print what paths need to be built or downloaded."};

    Setting<std::string> preBuildHook{this, "",
        "pre-build-hook",
        "A program to run just before a build to set derivation-specific build settings."};

    Setting<std::string> postBuildHook{this, "", "post-build-hook",
        "A program to run just after each successful build."};

    Setting<std::string> netrcFile{this, fmt("%s/%s", nixConfDir, "netrc"), "netrc-file",
        "Path to the netrc file used to obtain usernames/passwords for downloads."};

    /* Path to the SSL CA file used */
    Path caFile;

#if __linux__
    Setting<bool> filterSyscalls{this, true, "filter-syscalls",
            "Whether to prevent certain dangerous system calls, such as "
            "creation of setuid/setgid files or adding ACLs or extended "
            "attributes. Only disable this if you're aware of the "
            "security implications."};

    Setting<bool> allowNewPrivileges{this, false, "allow-new-privileges",
        "Whether builders can acquire new privileges by calling programs with "
        "setuid/setgid bits or with file capabilities."};
#endif

    Setting<Strings> hashedMirrors{this, {"http://tarballs.nixos.org/"}, "hashed-mirrors",
        "A list of servers used by builtins.fetchurl to fetch files by hash."};

    Setting<uint64_t> minFree{this, 0, "min-free",
        "Automatically run the garbage collector when free disk space drops below the specified amount."};

    Setting<uint64_t> maxFree{this, std::numeric_limits<uint64_t>::max(), "max-free",
        "Stop deleting garbage when free disk space is above the specified amount."};

    Setting<uint64_t> minFreeCheckInterval{this, 5, "min-free-check-interval",
        "Number of seconds between checking free disk space."};

    Setting<Paths> pluginFiles{this, {}, "plugin-files",
        "Plugins to dynamically load at nix initialization time."};

    Setting<std::string> githubAccessToken{this, "", "github-access-token",
        "GitHub access token to get access to GitHub data through the GitHub API for github:<..> flakes."};

    Setting<Strings> experimentalFeatures{this, {}, "experimental-features",
        "Experimental Nix features to enable."};

    bool isExperimentalFeatureEnabled(const std::string & name);

    void requireExperimentalFeature(const std::string & name);

<<<<<<< HEAD
    Setting<std::string> flakeRegistry{this, "https://github.com/NixOS/flake-registry/raw/master/flake-registry.json", "flake-registry",
        "Path or URI of the global flake registry."};

=======
>>>>>>> 55cefd41
    Setting<bool> allowDirty{this, true, "allow-dirty",
        "Whether to allow dirty Git/Mercurial trees."};

    Setting<bool> warnDirty{this, true, "warn-dirty",
        "Whether to warn about dirty Git/Mercurial trees."};
};


// FIXME: don't use a global variable.
extern Settings settings;

/* This should be called after settings are initialized, but before
   anything else */
void initPlugins();

void loadConfFile();

extern const string nixVersion;

}<|MERGE_RESOLUTION|>--- conflicted
+++ resolved
@@ -361,17 +361,14 @@
 
     void requireExperimentalFeature(const std::string & name);
 
-<<<<<<< HEAD
+    Setting<bool> allowDirty{this, true, "allow-dirty",
+        "Whether to allow dirty Git/Mercurial trees."};
+
+    Setting<bool> warnDirty{this, true, "warn-dirty",
+        "Whether to warn about dirty Git/Mercurial trees."};
+
     Setting<std::string> flakeRegistry{this, "https://github.com/NixOS/flake-registry/raw/master/flake-registry.json", "flake-registry",
         "Path or URI of the global flake registry."};
-
-=======
->>>>>>> 55cefd41
-    Setting<bool> allowDirty{this, true, "allow-dirty",
-        "Whether to allow dirty Git/Mercurial trees."};
-
-    Setting<bool> warnDirty{this, true, "warn-dirty",
-        "Whether to warn about dirty Git/Mercurial trees."};
 };
 
 
