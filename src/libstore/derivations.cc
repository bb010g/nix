#include "derivations.hh"
#include "store-api.hh"
#include "globals.hh"
#include "util.hh"
#include "worker-protocol.hh"
#include "fs-accessor.hh"

namespace nix {

<<<<<<< HEAD
bool derivationIsCA(DerivationType dt) {
    switch (dt) {
    case DerivationType::Regular: return false;
    case DerivationType::CAFixed: return true;
    };
    // Since enums can have non-variant values, but making a `default:` would
    // disable exhaustiveness warnings.
    abort();
}

bool derivationIsFixed(DerivationType dt) {
    switch (dt) {
    case DerivationType::Regular: return false;
    case DerivationType::CAFixed: return true;
    };
    abort();
}

bool derivationIsImpure(DerivationType dt) {
    switch (dt) {
    case DerivationType::Regular: return false;
    case DerivationType::CAFixed: return true;
    };
    abort();
}

const StorePath & BasicDerivation::findOutput(const string & id) const
=======
// FIXME Put this somewhere?
template<class... Ts> struct overloaded : Ts... { using Ts::operator()...; };
template<class... Ts> overloaded(Ts...) -> overloaded<Ts...>;

StorePath DerivationOutput::path(const Store & store, std::string_view drvName) const
>>>>>>> b8eea7e8
{
    return std::visit(overloaded {
        [](DerivationOutputInputAddressed doi) {
            return doi.path;
        },
        [&](DerivationOutputFixed dof) {
            return store.makeFixedOutputPath(dof.hash.method, dof.hash.hash, drvName);
        }
    }, output);
}


bool BasicDerivation::isBuiltin() const
{
    return string(builder, 0, 8) == "builtin:";
}


StorePath writeDerivation(ref<Store> store,
    const Derivation & drv, std::string_view name, RepairFlag repair)
{
    auto references = drv.inputSrcs;
    for (auto & i : drv.inputDrvs)
        references.insert(i.first);
    /* Note that the outputs of a derivation are *not* references
       (that can be missing (of course) and should not necessarily be
       held during a garbage collection). */
    auto suffix = std::string(name) + drvExtension;
    auto contents = drv.unparse(*store, false);
    return settings.readOnlyMode
        ? store->computeStorePathForText(suffix, contents, references)
        : store->addTextToStore(suffix, contents, references, repair);
}


/* Read string `s' from stream `str'. */
static void expect(std::istream & str, const string & s)
{
    char s2[s.size()];
    str.read(s2, s.size());
    if (string(s2, s.size()) != s)
        throw FormatError("expected string '%1%'", s);
}


/* Read a C-style string from stream `str'. */
static string parseString(std::istream & str)
{
    string res;
    expect(str, "\"");
    int c;
    while ((c = str.get()) != '"')
        if (c == '\\') {
            c = str.get();
            if (c == 'n') res += '\n';
            else if (c == 'r') res += '\r';
            else if (c == 't') res += '\t';
            else res += c;
        }
        else res += c;
    return res;
}


static Path parsePath(std::istream & str)
{
    string s = parseString(str);
    if (s.size() == 0 || s[0] != '/')
        throw FormatError("bad path '%1%' in derivation", s);
    return s;
}


static bool endOfList(std::istream & str)
{
    if (str.peek() == ',') {
        str.get();
        return false;
    }
    if (str.peek() == ']') {
        str.get();
        return true;
    }
    return false;
}


static StringSet parseStrings(std::istream & str, bool arePaths)
{
    StringSet res;
    while (!endOfList(str))
        res.insert(arePaths ? parsePath(str) : parseString(str));
    return res;
}


static DerivationOutput parseDerivationOutput(const Store & store, std::istringstream & str)
{
    expect(str, ","); auto path = store.parseStorePath(parsePath(str));
    expect(str, ","); auto hashAlgo = parseString(str);
    expect(str, ","); const auto hash = parseString(str);
    expect(str, ")");

    if (hashAlgo != "") {
        auto method = FileIngestionMethod::Flat;
        if (string(hashAlgo, 0, 2) == "r:") {
            method = FileIngestionMethod::Recursive;
            hashAlgo = string(hashAlgo, 2);
        }
        const HashType hashType = parseHashType(hashAlgo);

        return DerivationOutput {
            .output = DerivationOutputFixed {
                .hash = FixedOutputHash {
                    .method = std::move(method),
                    .hash = Hash(hash, hashType),
                },
            }
        };
    } else
        return DerivationOutput {
            .output = DerivationOutputInputAddressed {
                .path = std::move(path),
            }
        };
}


static Derivation parseDerivation(const Store & store, std::string && s, std::string_view name)
{
    Derivation drv;
    drv.name = name;

    std::istringstream str(std::move(s));
    expect(str, "Derive([");

    /* Parse the list of outputs. */
    while (!endOfList(str)) {
        expect(str, "("); std::string id = parseString(str);
        auto output = parseDerivationOutput(store, str);
        drv.outputs.emplace(std::move(id), std::move(output));
    }

    /* Parse the list of input derivations. */
    expect(str, ",[");
    while (!endOfList(str)) {
        expect(str, "(");
        Path drvPath = parsePath(str);
        expect(str, ",[");
        drv.inputDrvs.insert_or_assign(store.parseStorePath(drvPath), parseStrings(str, false));
        expect(str, ")");
    }

    expect(str, ",["); drv.inputSrcs = store.parseStorePathSet(parseStrings(str, true));
    expect(str, ","); drv.platform = parseString(str);
    expect(str, ","); drv.builder = parseString(str);

    /* Parse the builder arguments. */
    expect(str, ",[");
    while (!endOfList(str))
        drv.args.push_back(parseString(str));

    /* Parse the environment variables. */
    expect(str, ",[");
    while (!endOfList(str)) {
        expect(str, "("); string name = parseString(str);
        expect(str, ","); string value = parseString(str);
        expect(str, ")");
        drv.env[name] = value;
    }

    expect(str, ")");
    return drv;
}


Derivation readDerivation(const Store & store, const Path & drvPath, std::string_view name)
{
    try {
        return parseDerivation(store, readFile(drvPath), name);
    } catch (FormatError & e) {
        throw Error("error parsing derivation '%1%': %2%", drvPath, e.msg());
    }
}


Derivation Store::derivationFromPath(const StorePath & drvPath)
{
    ensurePath(drvPath);
    return readDerivation(drvPath);
}


Derivation Store::readDerivation(const StorePath & drvPath)
{
    auto accessor = getFSAccessor();
    try {
        return parseDerivation(*this, accessor->readFile(printStorePath(drvPath)), Derivation::nameFromPath(drvPath));
    } catch (FormatError & e) {
        throw Error("error parsing derivation '%s': %s", printStorePath(drvPath), e.msg());
    }
}


static void printString(string & res, std::string_view s)
{
    char buf[s.size() * 2 + 2];
    char * p = buf;
    *p++ = '"';
    for (auto c : s)
        if (c == '\"' || c == '\\') { *p++ = '\\'; *p++ = c; }
        else if (c == '\n') { *p++ = '\\'; *p++ = 'n'; }
        else if (c == '\r') { *p++ = '\\'; *p++ = 'r'; }
        else if (c == '\t') { *p++ = '\\'; *p++ = 't'; }
        else *p++ = c;
    *p++ = '"';
    res.append(buf, p - buf);
}


static void printUnquotedString(string & res, std::string_view s)
{
    res += '"';
    res.append(s);
    res += '"';
}


template<class ForwardIterator>
static void printStrings(string & res, ForwardIterator i, ForwardIterator j)
{
    res += '[';
    bool first = true;
    for ( ; i != j; ++i) {
        if (first) first = false; else res += ',';
        printString(res, *i);
    }
    res += ']';
}


template<class ForwardIterator>
static void printUnquotedStrings(string & res, ForwardIterator i, ForwardIterator j)
{
    res += '[';
    bool first = true;
    for ( ; i != j; ++i) {
        if (first) first = false; else res += ',';
        printUnquotedString(res, *i);
    }
    res += ']';
}


string Derivation::unparse(const Store & store, bool maskOutputs,
    std::map<std::string, StringSet> * actualInputs) const
{
    string s;
    s.reserve(65536);
    s += "Derive([";

    bool first = true;
    for (auto & i : outputs) {
        if (first) first = false; else s += ',';
        s += '('; printUnquotedString(s, i.first);
        s += ','; printUnquotedString(s, maskOutputs ? "" : store.printStorePath(i.second.path(store, name)));
        if (auto hash = std::get_if<DerivationOutputFixed>(&i.second.output)) {
            s += ','; printUnquotedString(s, hash->hash.printMethodAlgo());
            s += ','; printUnquotedString(s, hash->hash.hash.to_string(Base16, false));
        } else {
            s += ','; printUnquotedString(s, "");
            s += ','; printUnquotedString(s, "");
        }
        s += ')';
    }

    s += "],[";
    first = true;
    if (actualInputs) {
        for (auto & i : *actualInputs) {
            if (first) first = false; else s += ',';
            s += '('; printUnquotedString(s, i.first);
            s += ','; printUnquotedStrings(s, i.second.begin(), i.second.end());
            s += ')';
        }
    } else {
        for (auto & i : inputDrvs) {
            if (first) first = false; else s += ',';
            s += '('; printUnquotedString(s, store.printStorePath(i.first));
            s += ','; printUnquotedStrings(s, i.second.begin(), i.second.end());
            s += ')';
        }
    }

    s += "],";
    auto paths = store.printStorePathSet(inputSrcs); // FIXME: slow
    printUnquotedStrings(s, paths.begin(), paths.end());

    s += ','; printUnquotedString(s, platform);
    s += ','; printString(s, builder);
    s += ','; printStrings(s, args.begin(), args.end());

    s += ",[";
    first = true;
    for (auto & i : env) {
        if (first) first = false; else s += ',';
        s += '('; printString(s, i.first);
        s += ','; printString(s, maskOutputs && outputs.count(i.first) ? "" : i.second);
        s += ')';
    }

    s += "])";

    return s;
}


// FIXME: remove
bool isDerivation(const string & fileName)
{
    return hasSuffix(fileName, drvExtension);
}


DerivationType BasicDerivation::type() const
{
    if (outputs.size() == 1 &&
        outputs.begin()->first == "out" &&
<<<<<<< HEAD
        outputs.begin()->second.hash)
    {
        return DerivationType::CAFixed;
    } else {
        return DerivationType::Regular;
    }
=======
        std::holds_alternative<DerivationOutputFixed>(outputs.begin()->second.output);
>>>>>>> b8eea7e8
}


DrvHashes drvHashes;


/* Returns the hash of a derivation modulo fixed-output
   subderivations.  A fixed-output derivation is a derivation with one
   output (`out') for which an expected hash and hash algorithm are
   specified (using the `outputHash' and `outputHashAlgo'
   attributes).  We don't want changes to such derivations to
   propagate upwards through the dependency graph, changing output
   paths everywhere.

   For instance, if we change the url in a call to the `fetchurl'
   function, we do not want to rebuild everything depending on it
   (after all, (the hash of) the file being downloaded is unchanged).
   So the *output paths* should not change.  On the other hand, the
   *derivation paths* should change to reflect the new dependency
   graph.

   That's what this function does: it returns a hash which is just the
   hash of the derivation ATerm, except that any input derivation
   paths have been replaced by the result of a recursive call to this
   function, and that for fixed-output derivations we return a hash of
   its output path. */
Hash hashDerivationModulo(Store & store, const Derivation & drv, bool maskOutputs)
{
    /* Return a fixed hash for fixed-output derivations. */
    switch (drv.type()) {
    case DerivationType::CAFixed: {
        DerivationOutputs::const_iterator i = drv.outputs.begin();
        auto hash = std::get<DerivationOutputFixed>(i->second.output);
        return hashString(htSHA256, "fixed:out:"
            + hash.hash.printMethodAlgo() + ":"
            + hash.hash.hash.to_string(Base16, false) + ":"
            + store.printStorePath(i->second.path(store, drv.name)));
    }
    default:
        break;
    }

    /* For other derivations, replace the inputs paths with recursive
       calls to this function.*/
    std::map<std::string, StringSet> inputs2;
    for (auto & i : drv.inputDrvs) {
        auto h = drvHashes.find(i.first);
        if (h == drvHashes.end()) {
            assert(store.isValidPath(i.first));
            h = drvHashes.insert_or_assign(i.first, hashDerivationModulo(store,
                store.readDerivation(i.first), false)).first;
        }
        inputs2.insert_or_assign(h->second.to_string(Base16, false), i.second);
    }

    return hashString(htSHA256, drv.unparse(store, maskOutputs, &inputs2));
}


std::string StorePathWithOutputs::to_string(const Store & store) const
{
    return outputs.empty()
        ? store.printStorePath(path)
        : store.printStorePath(path) + "!" + concatStringsSep(",", outputs);
}


bool wantOutput(const string & output, const std::set<string> & wanted)
{
    return wanted.empty() || wanted.find(output) != wanted.end();
}


StorePathSet BasicDerivation::outputPaths(const Store & store) const
{
    StorePathSet paths;
    for (auto & i : outputs)
        paths.insert(i.second.path(store, name));
    return paths;
}

static DerivationOutput readDerivationOutput(Source & in, const Store & store)
{
    auto path = store.parseStorePath(readString(in));
    auto hashAlgo = readString(in);
    auto hash = readString(in);

    if (hashAlgo != "") {
        auto method = FileIngestionMethod::Flat;
        if (string(hashAlgo, 0, 2) == "r:") {
            method = FileIngestionMethod::Recursive;
            hashAlgo = string(hashAlgo, 2);
        }
        auto hashType = parseHashType(hashAlgo);
        return DerivationOutput {
            .output = DerivationOutputFixed {
                .hash = FixedOutputHash {
                    .method = std::move(method),
                    .hash = Hash(hash, hashType),
                },
            }
        };
    } else
        return DerivationOutput {
            .output = DerivationOutputInputAddressed {
                .path = std::move(path),
            }
        };
}

StringSet BasicDerivation::outputNames() const
{
    StringSet names;
    for (auto & i : outputs)
        names.insert(i.first);
    return names;
}


std::string_view BasicDerivation::nameFromPath(const StorePath & drvPath) {
    auto nameWithSuffix = drvPath.name();
    constexpr std::string_view extension = ".drv";
    assert(hasSuffix(nameWithSuffix, extension));
    nameWithSuffix.remove_suffix(extension.size());
    return nameWithSuffix;
}


Source & readDerivation(Source & in, const Store & store, BasicDerivation & drv, std::string_view name)
{
    drv.name = name;

    drv.outputs.clear();
    auto nr = readNum<size_t>(in);
    for (size_t n = 0; n < nr; n++) {
        auto name = readString(in);
        auto output = readDerivationOutput(in, store);
        drv.outputs.emplace(std::move(name), std::move(output));
    }

    drv.inputSrcs = readStorePaths<StorePathSet>(store, in);
    in >> drv.platform >> drv.builder;
    drv.args = readStrings<Strings>(in);

    nr = readNum<size_t>(in);
    for (size_t n = 0; n < nr; n++) {
        auto key = readString(in);
        auto value = readString(in);
        drv.env[key] = value;
    }

    return in;
}


void writeDerivation(Sink & out, const Store & store, const BasicDerivation & drv)
{
    out << drv.outputs.size();
    for (auto & i : drv.outputs) {
        out << i.first
            << store.printStorePath(i.second.path(store, drv.name));
        if (auto hash = std::get_if<DerivationOutputFixed>(&i.second.output)) {
            out << hash->hash.printMethodAlgo()
                << hash->hash.hash.to_string(Base16, false);
        } else {
            out << "" << "";
        }
    }
    writeStorePaths(store, out, drv.inputSrcs);
    out << drv.platform << drv.builder << drv.args;
    out << drv.env.size();
    for (auto & i : drv.env)
        out << i.first << i.second;
}


std::string hashPlaceholder(const std::string & outputName)
{
    // FIXME: memoize?
    return "/" + hashString(htSHA256, "nix-output:" + outputName).to_string(Base32, false);
}


}<|MERGE_RESOLUTION|>--- conflicted
+++ resolved
@@ -7,7 +7,6 @@
 
 namespace nix {
 
-<<<<<<< HEAD
 bool derivationIsCA(DerivationType dt) {
     switch (dt) {
     case DerivationType::Regular: return false;
@@ -34,14 +33,11 @@
     abort();
 }
 
-const StorePath & BasicDerivation::findOutput(const string & id) const
-=======
 // FIXME Put this somewhere?
 template<class... Ts> struct overloaded : Ts... { using Ts::operator()...; };
 template<class... Ts> overloaded(Ts...) -> overloaded<Ts...>;
 
 StorePath DerivationOutput::path(const Store & store, std::string_view drvName) const
->>>>>>> b8eea7e8
 {
     return std::visit(overloaded {
         [](DerivationOutputInputAddressed doi) {
@@ -370,16 +366,12 @@
 {
     if (outputs.size() == 1 &&
         outputs.begin()->first == "out" &&
-<<<<<<< HEAD
-        outputs.begin()->second.hash)
+        std::holds_alternative<DerivationOutputFixed>(outputs.begin()->second.output))
     {
         return DerivationType::CAFixed;
     } else {
         return DerivationType::Regular;
     }
-=======
-        std::holds_alternative<DerivationOutputFixed>(outputs.begin()->second.output);
->>>>>>> b8eea7e8
 }
 
 
