#include "globals.hh"
#include "nar-info.hh"

namespace nix {

NarInfo::NarInfo(const Store & store, const std::string & s, const std::string & whence)
<<<<<<< HEAD
    : ValidPathInfo(StorePath::dummy) // FIXME: hack
=======
    : ValidPathInfo(StorePath(StorePath::dummy)) // FIXME: hack
>>>>>>> 669c3992
{
    auto corrupt = [&]() {
        throw Error("NAR info file '%1%' is corrupt", whence);
    };

    auto parseHashField = [&](const string & s) {
        try {
            return Hash(s);
        } catch (BadHash &) {
            corrupt();
            return Hash(); // never reached
        }
    };

    bool havePath = false;

    size_t pos = 0;
    while (pos < s.size()) {

        size_t colon = s.find(':', pos);
        if (colon == std::string::npos) corrupt();

        std::string name(s, pos, colon - pos);

        size_t eol = s.find('\n', colon + 2);
        if (eol == std::string::npos) corrupt();

        std::string value(s, colon + 2, eol - colon - 2);

        if (name == "StorePath") {
            path = store.parseStorePath(value);
            havePath = true;
        }
        else if (name == "URL")
            url = value;
        else if (name == "Compression")
            compression = value;
        else if (name == "FileHash")
            fileHash = parseHashField(value);
        else if (name == "FileSize") {
            if (!string2Int(value, fileSize)) corrupt();
        }
        else if (name == "NarHash")
            narHash = parseHashField(value);
        else if (name == "NarSize") {
            if (!string2Int(value, narSize)) corrupt();
        }
        else if (name == "References") {
            auto refs = tokenizeString<Strings>(value, " ");
            if (!references.empty()) corrupt();
            for (auto & r : refs)
                references.insert(StorePath(r));
        }
        else if (name == "Deriver") {
            if (value != "unknown-deriver")
                deriver = StorePath(value);
        }
        else if (name == "System")
            system = value;
        else if (name == "Sig")
            sigs.insert(value);
        else if (name == "CA") {
            if (ca) corrupt();
            // FIXME: allow blank ca or require skipping field?
            ca = parseContentAddressOpt(value);
        }

        pos = eol + 1;
    }

    if (compression == "") compression = "bzip2";

    if (!havePath || url.empty() || narSize == 0 || !narHash) corrupt();
}

std::string NarInfo::to_string(const Store & store) const
{
    std::string res;
    res += "StorePath: " + store.printStorePath(path) + "\n";
    res += "URL: " + url + "\n";
    assert(compression != "");
    res += "Compression: " + compression + "\n";
<<<<<<< HEAD
    assert(fileHash.type == HashType::SHA256);
    res += "FileHash: " + fileHash.to_string(Base::Base32) + "\n";
    res += "FileSize: " + std::to_string(fileSize) + "\n";
    assert(narHash.type == HashType::SHA256);
    res += "NarHash: " + narHash.to_string(Base::Base32) + "\n";
=======
    assert(fileHash.type == htSHA256);
    res += "FileHash: " + fileHash.to_string(Base32, true) + "\n";
    res += "FileSize: " + std::to_string(fileSize) + "\n";
    assert(narHash.type == htSHA256);
    res += "NarHash: " + narHash.to_string(Base32, true) + "\n";
>>>>>>> 669c3992
    res += "NarSize: " + std::to_string(narSize) + "\n";

    res += "References: " + concatStringsSep(" ", shortRefs()) + "\n";

    if (deriver)
        res += "Deriver: " + std::string(deriver->to_string()) + "\n";

    if (!system.empty())
        res += "System: " + system + "\n";

    for (auto sig : sigs)
        res += "Sig: " + sig + "\n";

    if (ca)
        res += "CA: " + renderContentAddress(*ca) + "\n";

    return res;
}

}<|MERGE_RESOLUTION|>--- conflicted
+++ resolved
@@ -4,11 +4,7 @@
 namespace nix {
 
 NarInfo::NarInfo(const Store & store, const std::string & s, const std::string & whence)
-<<<<<<< HEAD
-    : ValidPathInfo(StorePath::dummy) // FIXME: hack
-=======
     : ValidPathInfo(StorePath(StorePath::dummy)) // FIXME: hack
->>>>>>> 669c3992
 {
     auto corrupt = [&]() {
         throw Error("NAR info file '%1%' is corrupt", whence);
@@ -91,19 +87,11 @@
     res += "URL: " + url + "\n";
     assert(compression != "");
     res += "Compression: " + compression + "\n";
-<<<<<<< HEAD
-    assert(fileHash.type == HashType::SHA256);
-    res += "FileHash: " + fileHash.to_string(Base::Base32) + "\n";
-    res += "FileSize: " + std::to_string(fileSize) + "\n";
-    assert(narHash.type == HashType::SHA256);
-    res += "NarHash: " + narHash.to_string(Base::Base32) + "\n";
-=======
     assert(fileHash.type == htSHA256);
     res += "FileHash: " + fileHash.to_string(Base32, true) + "\n";
     res += "FileSize: " + std::to_string(fileSize) + "\n";
     assert(narHash.type == htSHA256);
     res += "NarHash: " + narHash.to_string(Base32, true) + "\n";
->>>>>>> 669c3992
     res += "NarSize: " + std::to_string(narSize) + "\n";
 
     res += "References: " + concatStringsSep(" ", shortRefs()) + "\n";
