#include "download.hh"
#include "util.hh"
#include "globals.hh"
#include "hash.hh"
#include "store-api.hh"
#include "archive.hh"
#include "s3.hh"
#include "compression.hh"
#include "pathlocks.hh"
#include "finally.hh"
#include "tarfile.hh"

#ifdef ENABLE_S3
#include <aws/core/client/ClientConfiguration.h>
#endif

#include <unistd.h>
#include <fcntl.h>

#include <curl/curl.h>

#include <algorithm>
#include <cmath>
#include <cstring>
#include <iostream>
#include <queue>
#include <random>
#include <thread>

using namespace std::string_literals;

namespace nix {

DownloadSettings downloadSettings;

static GlobalConfig::Register r1(&downloadSettings);

CachedDownloadRequest::CachedDownloadRequest(const std::string & uri)
    : uri(uri), ttl(settings.tarballTtl)
{ }

std::string resolveUri(const std::string & uri)
{
    if (uri.compare(0, 8, "channel:") == 0)
        return "https://nixos.org/channels/" + std::string(uri, 8) + "/nixexprs.tar.xz";
    else
        return uri;
}

struct CurlDownloader : public Downloader
{
    CURLM * curlm = 0;

    std::random_device rd;
    std::mt19937 mt19937;

    struct DownloadItem : public std::enable_shared_from_this<DownloadItem>
    {
        CurlDownloader & downloader;
        DownloadRequest request;
        DownloadResult result;
        Activity act;
        bool done = false; // whether either the success or failure function has been called
        Callback<DownloadResult> callback;
        CURL * req = 0;
        bool active = false; // whether the handle has been added to the multi object
        std::string status;

        unsigned int attempt = 0;

        /* Don't start this download until the specified time point
           has been reached. */
        std::chrono::steady_clock::time_point embargo;

        struct curl_slist * requestHeaders = 0;

        std::string encoding;

        bool acceptRanges = false;

        curl_off_t writtenToSink = 0;

        DownloadItem(CurlDownloader & downloader,
            const DownloadRequest & request,
            Callback<DownloadResult> && callback)
            : downloader(downloader)
            , request(request)
            , act(*logger, lvlTalkative, actDownload,
                fmt(request.data ? "uploading '%s'" : "downloading '%s'", request.uri),
                {request.uri}, request.parentAct)
            , callback(std::move(callback))
            , finalSink([this](const unsigned char * data, size_t len) {
                if (this->request.dataCallback) {
                    writtenToSink += len;
                    this->request.dataCallback((char *) data, len);
                } else
                    this->result.data->append((char *) data, len);
              })
        {
            if (!request.expectedETag.empty())
                requestHeaders = curl_slist_append(requestHeaders, ("If-None-Match: " + request.expectedETag).c_str());
            if (!request.mimeType.empty())
                requestHeaders = curl_slist_append(requestHeaders, ("Content-Type: " + request.mimeType).c_str());
        }

        ~DownloadItem()
        {
            if (req) {
                if (active)
                    curl_multi_remove_handle(downloader.curlm, req);
                curl_easy_cleanup(req);
            }
            if (requestHeaders) curl_slist_free_all(requestHeaders);
            try {
                if (!done)
                    fail(DownloadError(Interrupted, format("download of '%s' was interrupted") % request.uri));
            } catch (...) {
                ignoreException();
            }
        }

        void failEx(std::exception_ptr ex)
        {
            assert(!done);
            done = true;
            callback.rethrow(ex);
        }

        template<class T>
        void fail(const T & e)
        {
            failEx(std::make_exception_ptr(e));
        }

        LambdaSink finalSink;
        std::shared_ptr<CompressionSink> decompressionSink;

        std::exception_ptr writeException;

        size_t writeCallback(void * contents, size_t size, size_t nmemb)
        {
            try {
                size_t realSize = size * nmemb;
                result.bodySize += realSize;

                if (!decompressionSink)
                    decompressionSink = makeDecompressionSink(encoding, finalSink);

                (*decompressionSink)((unsigned char *) contents, realSize);

                return realSize;
            } catch (...) {
                writeException = std::current_exception();
                return 0;
            }
        }

        static size_t writeCallbackWrapper(void * contents, size_t size, size_t nmemb, void * userp)
        {
            return ((DownloadItem *) userp)->writeCallback(contents, size, nmemb);
        }

        size_t headerCallback(void * contents, size_t size, size_t nmemb)
        {
            size_t realSize = size * nmemb;
            std::string line((char *) contents, realSize);
            printMsg(lvlVomit, format("got header for '%s': %s") % request.uri % trim(line));
            if (line.compare(0, 5, "HTTP/") == 0) { // new response starts
                result.etag = "";
                auto ss = tokenizeString<vector<string>>(line, " ");
                status = ss.size() >= 2 ? ss[1] : "";
                result.data = std::make_shared<std::string>();
                result.bodySize = 0;
                acceptRanges = false;
                encoding = "";
            } else {
                auto i = line.find(':');
                if (i != string::npos) {
                    string name = toLower(trim(string(line, 0, i)));
                    if (name == "etag") {
                        result.etag = trim(string(line, i + 1));
                        /* Hack to work around a GitHub bug: it sends
                           ETags, but ignores If-None-Match. So if we get
                           the expected ETag on a 200 response, then shut
                           down the connection because we already have the
                           data. */
                        if (result.etag == request.expectedETag && status == "200") {
                            debug(format("shutting down on 200 HTTP response with expected ETag"));
                            return 0;
                        }
                    } else if (name == "content-encoding")
                        encoding = trim(string(line, i + 1));
                    else if (name == "accept-ranges" && toLower(trim(std::string(line, i + 1))) == "bytes")
                        acceptRanges = true;
                }
            }
            return realSize;
        }

        static size_t headerCallbackWrapper(void * contents, size_t size, size_t nmemb, void * userp)
        {
            return ((DownloadItem *) userp)->headerCallback(contents, size, nmemb);
        }

        int progressCallback(double dltotal, double dlnow)
        {
            try {
              act.progress(dlnow, dltotal);
            } catch (nix::Interrupted &) {
              assert(_isInterrupted);
            }
            return _isInterrupted;
        }

        static int progressCallbackWrapper(void * userp, double dltotal, double dlnow, double ultotal, double ulnow)
        {
            return ((DownloadItem *) userp)->progressCallback(dltotal, dlnow);
        }

        static int debugCallback(CURL * handle, curl_infotype type, char * data, size_t size, void * userptr)
        {
            if (type == CURLINFO_TEXT)
                vomit("curl: %s", chomp(std::string(data, size)));
            return 0;
        }

        size_t readOffset = 0;
        size_t readCallback(char *buffer, size_t size, size_t nitems)
        {
            if (readOffset == request.data->length())
                return 0;
            auto count = std::min(size * nitems, request.data->length() - readOffset);
            assert(count);
            memcpy(buffer, request.data->data() + readOffset, count);
            readOffset += count;
            return count;
        }

        static size_t readCallbackWrapper(char *buffer, size_t size, size_t nitems, void * userp)
        {
            return ((DownloadItem *) userp)->readCallback(buffer, size, nitems);
        }

        void init()
        {
            if (!req) req = curl_easy_init();

            curl_easy_reset(req);

            if (verbosity >= lvlVomit) {
                curl_easy_setopt(req, CURLOPT_VERBOSE, 1);
                curl_easy_setopt(req, CURLOPT_DEBUGFUNCTION, DownloadItem::debugCallback);
            }

            curl_easy_setopt(req, CURLOPT_URL, request.uri.c_str());
            curl_easy_setopt(req, CURLOPT_FOLLOWLOCATION, 1L);
            curl_easy_setopt(req, CURLOPT_MAXREDIRS, 10);
            curl_easy_setopt(req, CURLOPT_NOSIGNAL, 1);
            curl_easy_setopt(req, CURLOPT_USERAGENT,
                ("curl/" LIBCURL_VERSION " Nix/" + nixVersion +
                    (downloadSettings.userAgentSuffix != "" ? " " + downloadSettings.userAgentSuffix.get() : "")).c_str());
            #if LIBCURL_VERSION_NUM >= 0x072b00
            curl_easy_setopt(req, CURLOPT_PIPEWAIT, 1);
            #endif
            #if LIBCURL_VERSION_NUM >= 0x072f00
            if (downloadSettings.enableHttp2)
                curl_easy_setopt(req, CURLOPT_HTTP_VERSION, CURL_HTTP_VERSION_2TLS);
            else
                curl_easy_setopt(req, CURLOPT_HTTP_VERSION, CURL_HTTP_VERSION_1_1);
            #endif
            curl_easy_setopt(req, CURLOPT_WRITEFUNCTION, DownloadItem::writeCallbackWrapper);
            curl_easy_setopt(req, CURLOPT_WRITEDATA, this);
            curl_easy_setopt(req, CURLOPT_HEADERFUNCTION, DownloadItem::headerCallbackWrapper);
            curl_easy_setopt(req, CURLOPT_HEADERDATA, this);

            curl_easy_setopt(req, CURLOPT_PROGRESSFUNCTION, progressCallbackWrapper);
            curl_easy_setopt(req, CURLOPT_PROGRESSDATA, this);
            curl_easy_setopt(req, CURLOPT_NOPROGRESS, 0);

            curl_easy_setopt(req, CURLOPT_HTTPHEADER, requestHeaders);

            if (request.head)
                curl_easy_setopt(req, CURLOPT_NOBODY, 1);

            if (request.data) {
                curl_easy_setopt(req, CURLOPT_UPLOAD, 1L);
                curl_easy_setopt(req, CURLOPT_READFUNCTION, readCallbackWrapper);
                curl_easy_setopt(req, CURLOPT_READDATA, this);
                curl_easy_setopt(req, CURLOPT_INFILESIZE_LARGE, (curl_off_t) request.data->length());
            }

            if (request.verifyTLS) {
                debug("verify TLS: Nix CA file = '%s'", settings.caFile);
                if (settings.caFile != "")
                    curl_easy_setopt(req, CURLOPT_CAINFO, settings.caFile.c_str());
            } else {
                curl_easy_setopt(req, CURLOPT_SSL_VERIFYPEER, 0);
                curl_easy_setopt(req, CURLOPT_SSL_VERIFYHOST, 0);
            }

            curl_easy_setopt(req, CURLOPT_CONNECTTIMEOUT, downloadSettings.connectTimeout.get());

            curl_easy_setopt(req, CURLOPT_LOW_SPEED_LIMIT, 1L);
            curl_easy_setopt(req, CURLOPT_LOW_SPEED_TIME, downloadSettings.stalledDownloadTimeout.get());

            /* If no file exist in the specified path, curl continues to work
               anyway as if netrc support was disabled. */
            curl_easy_setopt(req, CURLOPT_NETRC_FILE, settings.netrcFile.get().c_str());
            curl_easy_setopt(req, CURLOPT_NETRC, CURL_NETRC_OPTIONAL);

            if (writtenToSink)
                curl_easy_setopt(req, CURLOPT_RESUME_FROM_LARGE, writtenToSink);

            result.data = std::make_shared<std::string>();
            result.bodySize = 0;
        }

        void finish(CURLcode code)
        {
            long httpStatus = 0;
            curl_easy_getinfo(req, CURLINFO_RESPONSE_CODE, &httpStatus);

            char * effectiveUriCStr;
            curl_easy_getinfo(req, CURLINFO_EFFECTIVE_URL, &effectiveUriCStr);
            if (effectiveUriCStr)
                result.effectiveUri = effectiveUriCStr;

            debug("finished %s of '%s'; curl status = %d, HTTP status = %d, body = %d bytes",
                request.verb(), request.uri, code, httpStatus, result.bodySize);

            if (decompressionSink) {
                try {
                    decompressionSink->finish();
                } catch (...) {
                    writeException = std::current_exception();
                }
            }

            if (code == CURLE_WRITE_ERROR && result.etag == request.expectedETag) {
                code = CURLE_OK;
                httpStatus = 304;
            }

            if (writeException)
                failEx(writeException);

            else if (code == CURLE_OK &&
                (httpStatus == 200 || httpStatus == 201 || httpStatus == 204 || httpStatus == 206 || httpStatus == 304 || httpStatus == 226 /* FTP */ || httpStatus == 0 /* other protocol */))
            {
                result.cached = httpStatus == 304;
                act.progress(result.bodySize, result.bodySize);
                done = true;
                callback(std::move(result));
            }

            else {
                // We treat most errors as transient, but won't retry when hopeless
                Error err = Transient;

                if (httpStatus == 404 || httpStatus == 410 || code == CURLE_FILE_COULDNT_READ_FILE) {
                    // The file is definitely not there
                    err = NotFound;
                } else if (httpStatus == 401 || httpStatus == 403 || httpStatus == 407) {
                    // Don't retry on authentication/authorization failures
                    err = Forbidden;
                } else if (httpStatus >= 400 && httpStatus < 500 && httpStatus != 408) {
                    // Most 4xx errors are client errors and are probably not worth retrying:
                    //   * 408 means the server timed out waiting for us, so we try again
                    err = Misc;
                } else if (httpStatus == 501 || httpStatus == 505 || httpStatus == 511) {
                    // Let's treat most 5xx (server) errors as transient, except for a handful:
                    //   * 501 not implemented
                    //   * 505 http version not supported
                    //   * 511 we're behind a captive portal
                    err = Misc;
                } else {
                    // Don't bother retrying on certain cURL errors either
                    switch (code) {
                        case CURLE_FAILED_INIT:
                        case CURLE_URL_MALFORMAT:
                        case CURLE_NOT_BUILT_IN:
                        case CURLE_REMOTE_ACCESS_DENIED:
                        case CURLE_FILE_COULDNT_READ_FILE:
                        case CURLE_FUNCTION_NOT_FOUND:
                        case CURLE_ABORTED_BY_CALLBACK:
                        case CURLE_BAD_FUNCTION_ARGUMENT:
                        case CURLE_INTERFACE_FAILED:
                        case CURLE_UNKNOWN_OPTION:
                        case CURLE_SSL_CACERT_BADFILE:
                        case CURLE_TOO_MANY_REDIRECTS:
                        case CURLE_WRITE_ERROR:
                            err = Misc;
                            break;
                        default: // Shut up warnings
                            break;
                    }
                }

                attempt++;

                auto exc =
                    code == CURLE_ABORTED_BY_CALLBACK && _isInterrupted
                    ? DownloadError(Interrupted, fmt("%s of '%s' was interrupted", request.verb(), request.uri))
                    : httpStatus != 0
                    ? DownloadError(err,
                        fmt("unable to %s '%s': HTTP error %d",
                            request.verb(), request.uri, httpStatus)
                        + (code == CURLE_OK ? "" : fmt(" (curl error: %s)", curl_easy_strerror(code)))
                        )
                    : DownloadError(err,
                        fmt("unable to %s '%s': %s (%d)",
                            request.verb(), request.uri, curl_easy_strerror(code), code));

                /* If this is a transient error, then maybe retry the
                   download after a while. If we're writing to a
                   sink, we can only retry if the server supports
                   ranged requests. */
                if (err == Transient
                    && attempt < request.tries
                    && (!this->request.dataCallback
                        || writtenToSink == 0
                        || (acceptRanges && encoding.empty())))
                {
                    int ms = request.baseRetryTimeMs * std::pow(2.0f, attempt - 1 + std::uniform_real_distribution<>(0.0, 0.5)(downloader.mt19937));
                    if (writtenToSink)
                        warn("%s; retrying from offset %d in %d ms", exc.what(), writtenToSink, ms);
                    else
                        warn("%s; retrying in %d ms", exc.what(), ms);
                    embargo = std::chrono::steady_clock::now() + std::chrono::milliseconds(ms);
                    downloader.enqueueItem(shared_from_this());
                }
                else
                    fail(exc);
            }
        }
    };

    struct State
    {
        struct EmbargoComparator {
            bool operator() (const std::shared_ptr<DownloadItem> & i1, const std::shared_ptr<DownloadItem> & i2) {
                return i1->embargo > i2->embargo;
            }
        };
        bool quit = false;
        std::priority_queue<std::shared_ptr<DownloadItem>, std::vector<std::shared_ptr<DownloadItem>>, EmbargoComparator> incoming;
    };

    Sync<State> state_;

    /* We can't use a std::condition_variable to wake up the curl
       thread, because it only monitors file descriptors. So use a
       pipe instead. */
    Pipe wakeupPipe;

    std::thread workerThread;

    CurlDownloader()
        : mt19937(rd())
    {
        static std::once_flag globalInit;
        std::call_once(globalInit, curl_global_init, CURL_GLOBAL_ALL);

        curlm = curl_multi_init();

        #if LIBCURL_VERSION_NUM >= 0x072b00 // Multiplex requires >= 7.43.0
        curl_multi_setopt(curlm, CURLMOPT_PIPELINING, CURLPIPE_MULTIPLEX);
        #endif
        #if LIBCURL_VERSION_NUM >= 0x071e00 // Max connections requires >= 7.30.0
        curl_multi_setopt(curlm, CURLMOPT_MAX_TOTAL_CONNECTIONS,
            downloadSettings.httpConnections.get());
        #endif

        wakeupPipe.create();
        fcntl(wakeupPipe.readSide.get(), F_SETFL, O_NONBLOCK);

        workerThread = std::thread([&]() { workerThreadEntry(); });
    }

    ~CurlDownloader()
    {
        stopWorkerThread();

        workerThread.join();

        if (curlm) curl_multi_cleanup(curlm);
    }

    void stopWorkerThread()
    {
        /* Signal the worker thread to exit. */
        {
            auto state(state_.lock());
            state->quit = true;
        }
        writeFull(wakeupPipe.writeSide.get(), " ", false);
    }

    void workerThreadMain()
    {
        /* Cause this thread to be notified on SIGINT. */
        auto callback = createInterruptCallback([&]() {
            stopWorkerThread();
        });

        std::map<CURL *, std::shared_ptr<DownloadItem>> items;

        bool quit = false;

        std::chrono::steady_clock::time_point nextWakeup;

        while (!quit) {
            checkInterrupt();

            /* Let curl do its thing. */
            int running;
            CURLMcode mc = curl_multi_perform(curlm, &running);
            if (mc != CURLM_OK)
                throw nix::Error(format("unexpected error from curl_multi_perform(): %s") % curl_multi_strerror(mc));

            /* Set the promises of any finished requests. */
            CURLMsg * msg;
            int left;
            while ((msg = curl_multi_info_read(curlm, &left))) {
                if (msg->msg == CURLMSG_DONE) {
                    auto i = items.find(msg->easy_handle);
                    assert(i != items.end());
                    i->second->finish(msg->data.result);
                    curl_multi_remove_handle(curlm, i->second->req);
                    i->second->active = false;
                    items.erase(i);
                }
            }

            /* Wait for activity, including wakeup events. */
            int numfds = 0;
            struct curl_waitfd extraFDs[1];
            extraFDs[0].fd = wakeupPipe.readSide.get();
            extraFDs[0].events = CURL_WAIT_POLLIN;
            extraFDs[0].revents = 0;
            long maxSleepTimeMs = items.empty() ? 10000 : 100;
            auto sleepTimeMs =
                nextWakeup != std::chrono::steady_clock::time_point()
                ? std::max(0, (int) std::chrono::duration_cast<std::chrono::milliseconds>(nextWakeup - std::chrono::steady_clock::now()).count())
                : maxSleepTimeMs;
            vomit("download thread waiting for %d ms", sleepTimeMs);
            mc = curl_multi_wait(curlm, extraFDs, 1, sleepTimeMs, &numfds);
            if (mc != CURLM_OK)
                throw nix::Error(format("unexpected error from curl_multi_wait(): %s") % curl_multi_strerror(mc));

            nextWakeup = std::chrono::steady_clock::time_point();

            /* Add new curl requests from the incoming requests queue,
               except for requests that are embargoed (waiting for a
               retry timeout to expire). */
            if (extraFDs[0].revents & CURL_WAIT_POLLIN) {
                char buf[1024];
                auto res = read(extraFDs[0].fd, buf, sizeof(buf));
                if (res == -1 && errno != EINTR)
                    throw SysError("reading curl wakeup socket");
            }

            std::vector<std::shared_ptr<DownloadItem>> incoming;
            auto now = std::chrono::steady_clock::now();

            {
                auto state(state_.lock());
                while (!state->incoming.empty()) {
                    auto item = state->incoming.top();
                    if (item->embargo <= now) {
                        incoming.push_back(item);
                        state->incoming.pop();
                    } else {
                        if (nextWakeup == std::chrono::steady_clock::time_point()
                            || item->embargo < nextWakeup)
                            nextWakeup = item->embargo;
                        break;
                    }
                }
                quit = state->quit;
            }

            for (auto & item : incoming) {
                debug("starting %s of %s", item->request.verb(), item->request.uri);
                item->init();
                curl_multi_add_handle(curlm, item->req);
                item->active = true;
                items[item->req] = item;
            }
        }

        debug("download thread shutting down");
    }

    void workerThreadEntry()
    {
        try {
            workerThreadMain();
        } catch (nix::Interrupted & e) {
        } catch (std::exception & e) {
            printError("unexpected error in download thread: %s", e.what());
        }

        {
            auto state(state_.lock());
            while (!state->incoming.empty()) state->incoming.pop();
            state->quit = true;
        }
    }

    void enqueueItem(std::shared_ptr<DownloadItem> item)
    {
        if (item->request.data
            && !hasPrefix(item->request.uri, "http://")
            && !hasPrefix(item->request.uri, "https://"))
            throw nix::Error("uploading to '%s' is not supported", item->request.uri);

        {
            auto state(state_.lock());
            if (state->quit)
                throw nix::Error("cannot enqueue download request because the download thread is shutting down");
            state->incoming.push(item);
        }
        writeFull(wakeupPipe.writeSide.get(), " ");
    }

#ifdef ENABLE_S3
    std::tuple<std::string, std::string, Store::Params> parseS3Uri(std::string uri)
    {
        auto [path, params] = splitUriAndParams(uri);

        auto slash = path.find('/', 5); // 5 is the length of "s3://" prefix
            if (slash == std::string::npos)
                throw nix::Error("bad S3 URI '%s'", path);

        std::string bucketName(path, 5, slash - 5);
        std::string key(path, slash + 1);

        return {bucketName, key, params};
    }
#endif

    void enqueueDownload(const DownloadRequest & request,
        Callback<DownloadResult> callback) override
    {
        /* Ugly hack to support s3:// URIs. */
        if (hasPrefix(request.uri, "s3://")) {
            // FIXME: do this on a worker thread
            try {
#ifdef ENABLE_S3
                auto [bucketName, key, params] = parseS3Uri(request.uri);

                std::string profile = get(params, "profile", "");
                std::string region = get(params, "region", Aws::Region::US_EAST_1);
                std::string scheme = get(params, "scheme", "");
                std::string endpoint = get(params, "endpoint", "");

                S3Helper s3Helper(profile, region, scheme, endpoint);

                // FIXME: implement ETag
                auto s3Res = s3Helper.getObject(bucketName, key);
                DownloadResult res;
                if (!s3Res.data)
                    throw DownloadError(NotFound, fmt("S3 object '%s' does not exist", request.uri));
                res.data = s3Res.data;
                callback(std::move(res));
#else
                throw nix::Error("cannot download '%s' because Nix is not built with S3 support", request.uri);
#endif
            } catch (...) { callback.rethrow(); }
            return;
        }

        enqueueItem(std::make_shared<DownloadItem>(*this, request, std::move(callback)));
    }
};

ref<Downloader> getDownloader()
{
    static ref<Downloader> downloader = makeDownloader();
    return downloader;
}

ref<Downloader> makeDownloader()
{
    return make_ref<CurlDownloader>();
}

std::future<DownloadResult> Downloader::enqueueDownload(const DownloadRequest & request)
{
    auto promise = std::make_shared<std::promise<DownloadResult>>();
    enqueueDownload(request,
        {[promise](std::future<DownloadResult> fut) {
            try {
                promise->set_value(fut.get());
            } catch (...) {
                promise->set_exception(std::current_exception());
            }
        }});
    return promise->get_future();
}

DownloadResult Downloader::download(const DownloadRequest & request)
{
    return enqueueDownload(request).get();
}

void Downloader::download(DownloadRequest && request, Sink & sink)
{
    /* Note: we can't call 'sink' via request.dataCallback, because
       that would cause the sink to execute on the downloader
       thread. If 'sink' is a coroutine, this will fail. Also, if the
       sink is expensive (e.g. one that does decompression and writing
       to the Nix store), it would stall the download thread too much.
       Therefore we use a buffer to communicate data between the
       download thread and the calling thread. */

    struct State {
        bool quit = false;
        std::exception_ptr exc;
        std::string data;
        std::condition_variable avail, request;
    };

    auto _state = std::make_shared<Sync<State>>();

    /* In case of an exception, wake up the download thread. FIXME:
       abort the download request. */
    Finally finally([&]() {
        auto state(_state->lock());
        state->quit = true;
        state->request.notify_one();
    });

    request.dataCallback = [_state](char * buf, size_t len) {

        auto state(_state->lock());

        if (state->quit) return;

        /* If the buffer is full, then go to sleep until the calling
           thread wakes us up (i.e. when it has removed data from the
           buffer). We don't wait forever to prevent stalling the
           download thread. (Hopefully sleeping will throttle the
           sender.) */
        if (state->data.size() > 1024 * 1024) {
            debug("download buffer is full; going to sleep");
            state.wait_for(state->request, std::chrono::seconds(10));
        }

        /* Append data to the buffer and wake up the calling
           thread. */
        state->data.append(buf, len);
        state->avail.notify_one();
    };

    enqueueDownload(request,
        {[_state](std::future<DownloadResult> fut) {
            auto state(_state->lock());
            state->quit = true;
            try {
                fut.get();
            } catch (...) {
                state->exc = std::current_exception();
            }
            state->avail.notify_one();
            state->request.notify_one();
        }});

    while (true) {
        checkInterrupt();

        std::string chunk;

        /* Grab data if available, otherwise wait for the download
           thread to wake us up. */
        {
            auto state(_state->lock());

            while (state->data.empty()) {

                if (state->quit) {
                    if (state->exc) std::rethrow_exception(state->exc);
                    return;
                }

                state.wait(state->avail);
            }

            chunk = std::move(state->data);

            state->request.notify_one();
        }

        /* Flush the data to the sink and wake up the download thread
           if it's blocked on a full buffer. We don't hold the state
           lock while doing this to prevent blocking the download
           thread if sink() takes a long time. */
        sink((unsigned char *) chunk.data(), chunk.size());
    }
}

CachedDownloadResult Downloader::downloadCached(
    ref<Store> store, const CachedDownloadRequest & request)
{
    auto url = resolveUri(request.uri);

    auto name = request.name;
    if (name == "") {
        auto p = url.rfind('/');
        if (p != string::npos) name = string(url, p + 1);
    }

    Path expectedStorePath;
    if (request.expectedHash) {
        expectedStorePath = store->makeFixedOutputPath(request.unpack, request.expectedHash, name);
        if (store->isValidPath(expectedStorePath)) {
            CachedDownloadResult result;
            result.storePath = expectedStorePath;
            result.path = store->toRealPath(expectedStorePath);
            assert(!request.getLastModified); // FIXME
            return result;
        }
    }

    Path cacheDir = getCacheDir() + "/nix/tarballs";
    createDirs(cacheDir);

    string urlHash = hashString(htSHA256, name + std::string("\0"s) + url).to_string(Base32, false);

    Path dataFile = cacheDir + "/" + urlHash + ".info";
    Path fileLink = cacheDir + "/" + urlHash + "-file";

    PathLocks lock({fileLink}, fmt("waiting for lock on '%1%'...", fileLink));

    Path storePath;

    string expectedETag;

    bool skip = false;

    CachedDownloadResult result;

    if (pathExists(fileLink) && pathExists(dataFile)) {
        storePath = readLink(fileLink);
        store->addTempRoot(storePath);
        if (store->isValidPath(storePath)) {
            auto ss = tokenizeString<vector<string>>(readFile(dataFile), "\n");
            if (ss.size() >= 3 && ss[0] == url) {
                time_t lastChecked;
                if (string2Int(ss[2], lastChecked) && (uint64_t) lastChecked + request.ttl >= (uint64_t) time(0)) {
                    skip = true;
                    result.effectiveUri = request.uri;
                    result.etag = ss[1];
                } else if (!ss[1].empty()) {
                    debug(format("verifying previous ETag '%1%'") % ss[1]);
                    expectedETag = ss[1];
                }
            }
        } else
            storePath = "";
    }

    if (!skip) {

        try {
            DownloadRequest request2(url);
            request2.expectedETag = expectedETag;
            auto res = download(request2);
            result.effectiveUri = res.effectiveUri;
            result.etag = res.etag;

            if (!res.cached) {
                ValidPathInfo info;
                StringSink sink;
                dumpString(*res.data, sink);
                Hash hash = hashString(request.expectedHash ? request.expectedHash.type : htSHA256, *res.data);
                info.path = store->makeFixedOutputPath(false, hash, name);
                info.narHash = hashString(htSHA256, *sink.s);
                info.narSize = sink.s->size();
                info.ca = makeFixedOutputCA(false, hash);
                store->addToStore(info, sink.s, NoRepair, NoCheckSigs);
                storePath = info.path;
            }

            assert(!storePath.empty());
            replaceSymlink(storePath, fileLink);

            writeFile(dataFile, url + "\n" + res.etag + "\n" + std::to_string(time(0)) + "\n");
        } catch (DownloadError & e) {
            if (storePath.empty()) throw;
            warn("warning: %s; using cached result", e.msg());
            result.etag = expectedETag;
        }
    }

    if (request.unpack) {
        Path unpackedLink = cacheDir + "/" + baseNameOf(storePath) + "-unpacked";
        PathLocks lock2({unpackedLink}, fmt("waiting for lock on '%1%'...", unpackedLink));
        Path unpackedStorePath;
        if (pathExists(unpackedLink)) {
            unpackedStorePath = readLink(unpackedLink);
            store->addTempRoot(unpackedStorePath);
            if (!store->isValidPath(unpackedStorePath))
                unpackedStorePath = "";
            else
                result.lastModified = lstat(unpackedLink).st_mtime;
        }
        if (unpackedStorePath.empty()) {
            printInfo("unpacking '%s'...", url);
            Path tmpDir = createTempDir();
            AutoDelete autoDelete(tmpDir, true);
<<<<<<< HEAD
            // FIXME: this requires GNU tar for decompression.
            runProgram("tar", true, {"xf", store->toRealPath(storePath), "-C", tmpDir});
=======
            unpackTarfile(store->toRealPath(storePath), tmpDir, baseNameOf(url));
>>>>>>> c1d18050
            auto members = readDirectory(tmpDir);
            if (members.size() != 1)
                throw nix::Error("tarball '%s' contains an unexpected number of top-level files", url);
            auto topDir = tmpDir + "/" + members.begin()->name;
<<<<<<< HEAD
            result.lastModified = lstat(topDir).st_mtime;
=======
>>>>>>> c1d18050
            unpackedStorePath = store->addToStore(name, topDir, true, htSHA256, defaultPathFilter, NoRepair);
        }
        // Store the last-modified date of the tarball in the symlink
        // mtime. This saves us from having to store it somewhere
        // else.
        replaceSymlink(unpackedStorePath, unpackedLink, result.lastModified);
        storePath = unpackedStorePath;
    }

    if (expectedStorePath != "" && storePath != expectedStorePath) {
        unsigned int statusCode = 102;
        Hash gotHash = request.unpack
            ? hashPath(request.expectedHash.type, store->toRealPath(storePath)).first
            : hashFile(request.expectedHash.type, store->toRealPath(storePath));
        throw nix::Error(statusCode, "hash mismatch in file downloaded from '%s':\n  wanted: %s\n  got:    %s",
            url, request.expectedHash.to_string(), gotHash.to_string());
    }

    if (request.gcRoot)
        store->addIndirectRoot(fileLink);

    result.storePath = storePath;
    result.path = store->toRealPath(storePath);
    return result;
}


bool isUri(const string & s)
{
    if (s.compare(0, 8, "channel:") == 0) return true;
    size_t pos = s.find("://");
    if (pos == string::npos) return false;
    string scheme(s, 0, pos);
    return scheme == "http" || scheme == "https" || scheme == "file" || scheme == "channel" || scheme == "git" || scheme == "s3" || scheme == "ssh";
}


}<|MERGE_RESOLUTION|>--- conflicted
+++ resolved
@@ -910,20 +910,12 @@
             printInfo("unpacking '%s'...", url);
             Path tmpDir = createTempDir();
             AutoDelete autoDelete(tmpDir, true);
-<<<<<<< HEAD
-            // FIXME: this requires GNU tar for decompression.
-            runProgram("tar", true, {"xf", store->toRealPath(storePath), "-C", tmpDir});
-=======
             unpackTarfile(store->toRealPath(storePath), tmpDir, baseNameOf(url));
->>>>>>> c1d18050
             auto members = readDirectory(tmpDir);
             if (members.size() != 1)
                 throw nix::Error("tarball '%s' contains an unexpected number of top-level files", url);
             auto topDir = tmpDir + "/" + members.begin()->name;
-<<<<<<< HEAD
             result.lastModified = lstat(topDir).st_mtime;
-=======
->>>>>>> c1d18050
             unpackedStorePath = store->addToStore(name, topDir, true, htSHA256, defaultPathFilter, NoRepair);
         }
         // Store the last-modified date of the tarball in the symlink
