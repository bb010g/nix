--- conflicted
+++ resolved
@@ -385,18 +385,9 @@
         logger->startWork();
         if (!savedRegular.regular) throw Error("regular file expected");
 
-<<<<<<< HEAD
-        StringSource dumpSource {
-            method == FileIngestionMethod::Recursive ? *savedNAR.s : savedRegular.s
-        };
-        auto path = store->addToStoreFromDump(
-            dumpSource,
-            baseName,
-            method,
-            hashAlgo);
-=======
-        auto path = store->addToStoreFromDump(*saved.s, baseName, method, hashAlgo);
->>>>>>> 1c5f8bbf
+        // FIXME: try to stream directly from `from`.
+        StringSource dumpSource { *saved.s };
+        auto path = store->addToStoreFromDump(dumpSource, baseName, method, hashAlgo);
         logger->stopWork();
 
         to << store->printStorePath(path);
