--- conflicted
+++ resolved
@@ -277,14 +277,10 @@
         // FIXME: use regular /archive URLs instead? api.github.com
         // might have stricter rate limits.
         auto host = maybeGetStrAttr(input.attrs, "host").value_or("github.com");
-<<<<<<< HEAD
-        auto url = fmt("https://api.%s/repos/%s/%s/zipball/%s", // FIXME: check if this is correct for self hosted instances
-=======
         auto url = fmt(
             host == "github.com"
-            ? "https://api.%s/repos/%s/%s/commits/%s"
-            : "https://%s/api/v3/repos/%s/%s/commits/%s",
->>>>>>> 54457382
+            ? "https://api.%s/repos/%s/%s/zipball/%s"
+            : "https://%s/api/v3/repos/%s/%s/zipball/%s",
             host, getStrAttr(input.attrs, "owner"), getStrAttr(input.attrs, "repo"),
             input.getRev()->to_string(Base16, false));
 
