#include "fetchers.hh"
#include "cache.hh"
#include "globals.hh"
#include "tarfile.hh"
#include "store-api.hh"
#include "url-parts.hh"
#include "pathlocks.hh"
#include "util.hh"
#include "git.hh"

#include "fetch-settings.hh"

#include <regex>
#include <string.h>
#include <sys/time.h>
#include <sys/wait.h>

using namespace std::string_literals;

namespace nix::fetchers {
namespace {

// Explicit initial branch of our bare repo to suppress warnings from new version of git.
// The value itself does not matter, since we always fetch a specific revision or branch.
// It is set with `-c init.defaultBranch=` instead of `--initial-branch=` to stay compatible with
// old version of git, which will ignore unrecognized `-c` options.
const std::string gitInitialBranch = "__nix_dummy_branch";

std::string getGitDir()
{
    return getEnv("GIT_DIR").value_or(".git");
}

bool isCacheFileWithinTtl(const time_t now, const struct stat & st)
{
    return st.st_mtime + settings.tarballTtl > now;
}

bool touchCacheFile(const Path& path, const time_t& touch_time)
{
  struct timeval times[2];
  times[0].tv_sec = touch_time;
  times[0].tv_usec = 0;
  times[1].tv_sec = touch_time;
  times[1].tv_usec = 0;

  return lutimes(path.c_str(), times) == 0;
}

Path getCachePath(std::string key)
{
    return getCacheDir() + "/nix/gitv3/" +
        hashString(htSHA256, key).to_string(Base32, false);
}

// Returns the name of the HEAD branch.
//
// Returns the head branch name as reported by git ls-remote --symref, e.g., if
// ls-remote returns the output below, "main" is returned based on the ref line.
//
//   ref: refs/heads/main       HEAD
//   ...
std::optional<std::string> readHead(const Path & path)
{
    auto [exit_code, output] = runProgram(RunOptions {
        .program = "git",
        .args = {"ls-remote", "--symref", path},
    });
    if (exit_code != 0) {
        return std::nullopt;
    }

    std::string_view line = output;
    line = line.substr(0, line.find("\n"));
    if (const auto parseResult = git::parseLsRemoteLine(line)) {
        switch (parseResult->kind) {
            case git::LsRemoteRefLine::Kind::Symbolic:
                debug("resolved HEAD ref '%s' for repo '%s'", parseResult->target, path);
                break;
            case git::LsRemoteRefLine::Kind::Object:
                debug("resolved HEAD rev '%s' for repo '%s'", parseResult->target, path);
                break;
        }
        return parseResult->target;
    }
    return std::nullopt;
}

// Persist the HEAD ref from the remote repo in the local cached repo.
bool storeCachedHead(const std::string& actualUrl, const std::string& headRef)
{
    Path cacheDir = getCachePath(actualUrl);
    try {
        runProgram("git", true, { "-C", cacheDir, "symbolic-ref", "--", "HEAD", headRef });
    } catch (ExecError &e) {
        if (!WIFEXITED(e.status)) throw;
        return false;
    }
    /* No need to touch refs/HEAD, because `git symbolic-ref` updates the mtime. */
    return true;
}

std::optional<std::string> readHeadCached(const std::string& actualUrl)
{
    // Create a cache path to store the branch of the HEAD ref. Append something
    // in front of the URL to prevent collision with the repository itself.
    Path cacheDir = getCachePath(actualUrl);
    Path headRefFile = cacheDir + "/HEAD";

    time_t now = time(0);
    struct stat st;
    std::optional<std::string> cachedRef;
    if (stat(headRefFile.c_str(), &st) == 0) {
        cachedRef = readHead(cacheDir);
        if (cachedRef != std::nullopt &&
            *cachedRef != gitInitialBranch &&
            isCacheFileWithinTtl(now, st)) {
            debug("using cached HEAD ref '%s' for repo '%s'", *cachedRef, actualUrl);
            return cachedRef;
        }
    }

    auto ref = readHead(actualUrl);
    if (ref) {
        return ref;
    }

    if (cachedRef) {
        // If the cached git ref is expired in fetch() below, and the 'git fetch'
        // fails, it falls back to continuing with the most recent version.
        // This function must behave the same way, so we return the expired
        // cached ref here.
        warn("could not get HEAD ref for repository '%s'; using expired cached ref '%s'", actualUrl, *cachedRef);
        return *cachedRef;
    }

    return std::nullopt;
}

bool isNotDotGitDirectory(const Path & path)
{
    return baseNameOf(path) != ".git";
}

struct WorkdirInfo
{
    bool clean = false;
    bool hasHead = false;
};

// Returns whether a git workdir is clean and has commits.
WorkdirInfo getWorkdirInfo(const Input & input, const Path & workdir)
{
    const bool submodules = maybeGetBoolAttr(input.attrs, "submodules").value_or(false);
    auto gitDir = getGitDir();

    auto env = getEnv();
    // Set LC_ALL to C: because we rely on the error messages from git rev-parse to determine what went wrong
    // that way unknown errors can lead to a failure instead of continuing through the wrong code path
    env["LC_ALL"] = "C";

    /* Check whether HEAD points to something that looks like a commit,
       since that is the refrence we want to use later on. */
    auto result = runProgram(RunOptions {
        .program = "git",
        .args = { "-C", workdir, "--git-dir", gitDir, "rev-parse", "--verify", "--no-revs", "HEAD^{commit}" },
        .environment = env,
        .mergeStderrToStdout = true
    });
    auto exitCode = WEXITSTATUS(result.first);
    auto errorMessage = result.second;

    if (errorMessage.find("fatal: not a git repository") != std::string::npos) {
        throw Error("'%s' is not a Git repository", workdir);
    } else if (errorMessage.find("fatal: Needed a single revision") != std::string::npos) {
        // indicates that the repo does not have any commits
        // we want to proceed and will consider it dirty later
    } else if (exitCode != 0) {
        // any other errors should lead to a failure
        throw Error("getting the HEAD of the Git tree '%s' failed with exit code %d:\n%s", workdir, exitCode, errorMessage);
    }

    bool clean = false;
    bool hasHead = exitCode == 0;

    try {
        if (hasHead) {
            // Using git diff is preferrable over lower-level operations here,
            // because its conceptually simpler and we only need the exit code anyways.
            auto gitDiffOpts = Strings({ "-C", workdir, "diff", "HEAD", "--quiet"});
            if (!submodules) {
                // Changes in submodules should only make the tree dirty
                // when those submodules will be copied as well.
                gitDiffOpts.emplace_back("--ignore-submodules");
            }
            gitDiffOpts.emplace_back("--");
            runProgram("git", true, gitDiffOpts);

            clean = true;
        }
    } catch (ExecError & e) {
        if (!WIFEXITED(e.status) || WEXITSTATUS(e.status) != 1) throw;
    }

    return WorkdirInfo { .clean = clean, .hasHead = hasHead };
}

std::pair<StorePath, Input> fetchFromWorkdir(ref<Store> store, Input & input, const Path & workdir, const WorkdirInfo & workdirInfo)
{
    const bool submodules = maybeGetBoolAttr(input.attrs, "submodules").value_or(false);

    if (!fetchSettings.allowDirty)
        throw Error("Git tree '%s' is dirty", workdir);

    if (fetchSettings.warnDirty)
        warn("Git tree '%s' is dirty", workdir);

    auto gitOpts = Strings({ "-C", workdir, "ls-files", "-z" });
    if (submodules)
        gitOpts.emplace_back("--recurse-submodules");

    auto files = tokenizeString<std::set<std::string>>(
        runProgram("git", true, gitOpts), "\0"s);

    Path actualPath(absPath(workdir));

    PathFilter filter = [&](const Path & p) -> bool {
        assert(hasPrefix(p, actualPath));
        std::string file(p, actualPath.size() + 1);

        auto st = lstat(p);

        if (S_ISDIR(st.st_mode)) {
            auto prefix = file + "/";
            auto i = files.lower_bound(prefix);
            return i != files.end() && hasPrefix(*i, prefix);
        }

        return files.count(file);
    };

    auto storePath = store->addToStore(input.getName(), actualPath, FileIngestionMethod::Recursive, htSHA256, filter);

    // FIXME: maybe we should use the timestamp of the last
    // modified dirty file?
    input.attrs.insert_or_assign(
        "lastModified",
        workdirInfo.hasHead ? std::stoull(runProgram("git", true, { "-C", actualPath, "log", "-1", "--format=%ct", "--no-show-signature", "HEAD" })) : 0);

    return {std::move(storePath), input};
}
}  // end namespace

struct GitInputScheme : InputScheme
{
    std::optional<Input> inputFromURL(const ParsedURL & url) override
    {
        if (url.scheme != "git" &&
            url.scheme != "git+http" &&
            url.scheme != "git+https" &&
            url.scheme != "git+ssh" &&
            url.scheme != "git+file") return {};

        auto url2(url);
        if (hasPrefix(url2.scheme, "git+")) url2.scheme = std::string(url2.scheme, 4);
        url2.query.clear();

        Attrs attrs;
        attrs.emplace("type", "git");

        for (auto &[name, value] : url.query) {
            if (name == "rev" || name == "ref")
                attrs.emplace(name, value);
            else if (name == "shallow" || name == "submodules")
                attrs.emplace(name, Explicit<bool> { value == "1" });
            else
                url2.query.emplace(name, value);
        }

        attrs.emplace("url", url2.to_string());

        return inputFromAttrs(attrs);
    }

    std::optional<Input> inputFromAttrs(const Attrs & attrs) override
    {
        if (maybeGetStrAttr(attrs, "type") != "git") return {};

        for (auto & [name, value] : attrs)
            if (name != "type" && name != "url" && name != "ref" && name != "rev" && name != "shallow" && name != "submodules" && name != "lastModified" && name != "revCount" && name != "narHash" && name != "allRefs" && name != "name")
                throw Error("unsupported Git input attribute '%s'", name);

        parseURL(getStrAttr(attrs, "url"));
        maybeGetBoolAttr(attrs, "shallow");
        maybeGetBoolAttr(attrs, "submodules");
        maybeGetBoolAttr(attrs, "allRefs");

        if (auto ref = maybeGetStrAttr(attrs, "ref")) {
            if (std::regex_search(*ref, badGitRefRegex))
                throw BadURL("invalid Git branch/tag name '%s'", *ref);
        }

        Input input;
        input.attrs = attrs;
        return input;
    }

    ParsedURL toURL(const Input & input) override
    {
        auto url = parseURL(getStrAttr(input.attrs, "url"));
        if (url.scheme != "git") url.scheme = "git+" + url.scheme;
        if (auto rev = input.getRev()) url.query.insert_or_assign("rev", rev->gitRev());
        if (auto ref = input.getRef()) url.query.insert_or_assign("ref", *ref);
        if (maybeGetBoolAttr(input.attrs, "shallow").value_or(false))
            url.query.insert_or_assign("shallow", "1");
        return url;
    }

    bool hasAllInfo(const Input & input) override
    {
        bool maybeDirty = !input.getRef();
        bool shallow = maybeGetBoolAttr(input.attrs, "shallow").value_or(false);
        return
            maybeGetIntAttr(input.attrs, "lastModified")
            && (shallow || maybeDirty || maybeGetIntAttr(input.attrs, "revCount"));
    }

    Input applyOverrides(
        const Input & input,
        std::optional<std::string> ref,
        std::optional<Hash> rev) override
    {
        auto res(input);
        if (rev) res.attrs.insert_or_assign("rev", rev->gitRev());
        if (ref) res.attrs.insert_or_assign("ref", *ref);
        if (!res.getRef() && res.getRev())
            throw Error("Git input '%s' has a commit hash but no branch/tag name", res.to_string());
        return res;
    }

    void clone(const Input & input, const Path & destDir) override
    {
        auto repoInfo = getRepoInfo(input);

        Strings args = {"clone"};

        args.push_back(repoInfo.url);

        if (auto ref = input.getRef()) {
            args.push_back("--branch");
            args.push_back(*ref);
        }

        if (input.getRev()) throw UnimplementedError("cloning a specific revision is not implemented");

        args.push_back(destDir);

        runProgram("git", true, args);
    }

    std::optional<Path> getSourcePath(const Input & input) override
    {
        auto url = parseURL(getStrAttr(input.attrs, "url"));
        if (url.scheme == "file" && !input.getRef() && !input.getRev())
            return url.path;
        return {};
    }

    void markChangedFile(const Input & input, std::string_view file, std::optional<std::string> commitMsg) override
    {
        auto sourcePath = getSourcePath(input);
        assert(sourcePath);
        auto gitDir = getGitDir();

        runProgram("git", true,
            { "-C", *sourcePath, "--git-dir", gitDir, "add", "--force", "--intent-to-add", "--", std::string(file) });

        if (commitMsg)
            runProgram("git", true,
                { "-C", *sourcePath, "--git-dir", gitDir, "commit", std::string(file), "-m", *commitMsg });
    }

    struct RepoInfo
    {
        bool shallow = false;
        bool submodules = false;
        bool allRefs = false;

<<<<<<< HEAD
        std::string cacheType;
=======
    std::pair<StorePath, Input> fetch(ref<Store> store, const Input & _input) override
    {
        Input input(_input);
        auto gitDir = getGitDir();
>>>>>>> b470218d

        /* Whether this is a local, non-bare repository. */
        bool isLocal = false;

        /* Whether this is a local, non-bare, dirty repository. */
        bool isDirty = false;

        /* Whether this repository has any commits. */
        bool hasHead = true;

<<<<<<< HEAD
        /* URL of the repo, or its path if isLocal. */
        std::string url;
=======
        auto checkHashType = [&](const std::optional<Hash> & hash)
        {
            if (hash.has_value() && !(hash->type == htSHA1 || hash->type == htSHA256))
                throw Error("Hash '%s' is not supported by Git. Supported types are sha1 and sha256.", hash->to_string(Base16, true));
        };

        auto getLockedAttrs = [&]()
        {
            checkHashType(input.getRev());

            return Attrs({
                {"type", cacheType},
                {"name", name},
                {"rev", input.getRev()->gitRev()},
            });
        };
>>>>>>> b470218d

        void checkDirty()
        {
            if (isDirty) {
                if (!fetchSettings.allowDirty)
                    throw Error("Git tree '%s' is dirty", url);

                if (fetchSettings.warnDirty)
                    warn("Git tree '%s' is dirty", url);
            }
        }
    };

    RepoInfo getRepoInfo(const Input & input)
    {
        RepoInfo repoInfo;

        repoInfo.shallow = maybeGetBoolAttr(input.attrs, "shallow").value_or(false);
        repoInfo.submodules = maybeGetBoolAttr(input.attrs, "submodules").value_or(false);
        repoInfo.allRefs = maybeGetBoolAttr(input.attrs, "allRefs").value_or(false);

        repoInfo.cacheType = "git";
        if (repoInfo.shallow) repoInfo.cacheType += "-shallow";
        if (repoInfo.submodules) repoInfo.cacheType += "-submodules";
        if (repoInfo.allRefs) repoInfo.cacheType += "-all-refs";

        // file:// URIs are normally not cloned (but otherwise treated the
        // same as remote URIs, i.e. we don't use the working tree or
        // HEAD). Exception: If _NIX_FORCE_HTTP is set, or the repo is a bare git
        // repo, treat as a remote URI to force a clone.
        static bool forceHttp = getEnv("_NIX_FORCE_HTTP") == "1"; // for testing
        auto url = parseURL(getStrAttr(input.attrs, "url"));
        bool isBareRepository = url.scheme == "file" && !pathExists(url.path + "/.git");
        repoInfo.isLocal = url.scheme == "file" && !forceHttp && !isBareRepository;
        repoInfo.url = repoInfo.isLocal ? url.path : url.base;

<<<<<<< HEAD
        // If this is a local directory and no ref or revision is
        // given, then allow the use of an unclean working tree.
        if (!input.getRef() && !input.getRev() && repoInfo.isLocal) {
            repoInfo.isDirty = true;

            auto env = getEnv();
            /* Set LC_ALL to C: because we rely on the error messages
               from git rev-parse to determine what went wrong that
               way unknown errors can lead to a failure instead of
               continuing through the wrong code path. */
            env["LC_ALL"] = "C";

            /* Check whether HEAD points to something that looks like
               a commit, since that is the ref we want to use later
               on. */
            auto result = runProgram(RunOptions {
                .program = "git",
                .args = { "-C", repoInfo.url, "--git-dir=.git", "rev-parse", "--verify", "--no-revs", "HEAD^{commit}" },
                .environment = env,
                .mergeStderrToStdout = true
            });
            auto exitCode = WEXITSTATUS(result.first);
            auto errorMessage = result.second;

            if (errorMessage.find("fatal: not a git repository") != std::string::npos) {
                throw Error("'%s' is not a Git repository", repoInfo.url);
            } else if (errorMessage.find("fatal: Needed a single revision") != std::string::npos) {
                // indicates that the repo does not have any commits
                // we want to proceed and will consider it dirty later
            } else if (exitCode != 0) {
                // any other errors should lead to a failure
                throw Error("getting the HEAD of the Git tree '%s' failed with exit code %d:\n%s", repoInfo.url, exitCode, errorMessage);
            }

            repoInfo.hasHead = exitCode == 0;

            try {
                if (repoInfo.hasHead) {
                    // Using git diff is preferrable over lower-level operations here,
                    // because it's conceptually simpler and we only need the exit code anyways.
                    auto gitDiffOpts = Strings({ "-C", repoInfo.url, "diff", "HEAD", "--quiet"});
                    if (!repoInfo.submodules) {
                        // Changes in submodules should only make the tree dirty
                        // when those submodules will be copied as well.
                        gitDiffOpts.emplace_back("--ignore-submodules");
                    }
                    gitDiffOpts.emplace_back("--");
                    runProgram("git", true, gitDiffOpts);

                    repoInfo.isDirty = false;
                }
            } catch (ExecError & e) {
                if (!WIFEXITED(e.status) || WEXITSTATUS(e.status) != 1) throw;
            }
        }

        return repoInfo;
    }

    std::set<std::string> listFiles(const RepoInfo & repoInfo)
    {
        auto gitOpts = Strings({ "-C", repoInfo.url, "ls-files", "-z" });
        if (repoInfo.submodules)
            gitOpts.emplace_back("--recurse-submodules");

        return tokenizeString<std::set<std::string>>(
            runProgram("git", true, gitOpts), "\0"s);
    }

    std::pair<StorePath, Input> fetch(ref<Store> store, const Input & _input) override
    {
        Input input(_input);

        auto repoInfo = getRepoInfo(input);

        std::string name = input.getName();

        auto getLockedAttrs = [&]()
        {
            return Attrs({
                {"type", repoInfo.cacheType},
                {"name", name},
                {"rev", input.getRev()->gitRev()},
            });
        };

        auto makeResult = [&](const Attrs & infoAttrs, StorePath && storePath)
            -> std::pair<StorePath, Input>
        {
            assert(input.getRev());
            assert(!_input.getRev() || _input.getRev() == input.getRev());
            if (!repoInfo.shallow)
                input.attrs.insert_or_assign("revCount", getIntAttr(infoAttrs, "revCount"));
            input.attrs.insert_or_assign("lastModified", getIntAttr(infoAttrs, "lastModified"));
            return {std::move(storePath), input};
        };

        if (input.getRev()) {
            if (auto res = getCache()->lookup(store, getLockedAttrs()))
                return makeResult(res->first, std::move(res->second));
        }

        if (repoInfo.isDirty) {
            /* This is an unclean working tree. So copy all tracked files. */
            repoInfo.checkDirty();

            auto files = listFiles(repoInfo);

            PathFilter filter = [&](const Path & p) -> bool {
                assert(hasPrefix(p, repoInfo.url));
                std::string file(p, repoInfo.url.size() + 1);

                auto st = lstat(p);

                if (S_ISDIR(st.st_mode)) {
                    auto prefix = file + "/";
                    auto i = files.lower_bound(prefix);
                    return i != files.end() && hasPrefix(*i, prefix);
                }

                return files.count(file);
            };

            auto storePath = store->addToStore(input.getName(), repoInfo.url, FileIngestionMethod::Recursive, htSHA256, filter);

            // FIXME: maybe we should use the timestamp of the last
            // modified dirty file?
            input.attrs.insert_or_assign(
                "lastModified",
                repoInfo.hasHead ? std::stoull(runProgram("git", true, { "-C", repoInfo.url, "log", "-1", "--format=%ct", "--no-show-signature", "HEAD" })) : 0);

            return {std::move(storePath), input};
        }

        // FIXME: move to getRepoInfo().
        if (!input.getRef()) input.attrs.insert_or_assign("ref", repoInfo.isLocal ? readHead(repoInfo.url) : "master");

        Attrs unlockedAttrs({
            {"type", repoInfo.cacheType},
=======
        /* If this is a local directory and no ref or revision is given,
           allow fetching directly from a dirty workdir. */
        if (!input.getRef() && !input.getRev() && isLocal) {
            auto workdirInfo = getWorkdirInfo(input, actualUrl);
            if (!workdirInfo.clean) {
                return fetchFromWorkdir(store, input, actualUrl, workdirInfo);
            }
        }

        const Attrs unlockedAttrs({
            {"type", cacheType},
>>>>>>> b470218d
            {"name", name},
            {"url", repoInfo.url},
            {"ref", *input.getRef()},
        });

        Path repoDir;

<<<<<<< HEAD
        if (repoInfo.isLocal) {

            if (!input.getRev())
                input.attrs.insert_or_assign("rev",
                    Hash::parseAny(chomp(runProgram("git", true, { "-C", repoInfo.url, "rev-parse", *input.getRef() })), htSHA1).gitRev());

            repoDir = repoInfo.url;

=======
        if (isLocal) {
            if (!input.getRef()) {
                auto head = readHead(actualUrl);
                if (!head) {
                    warn("could not read HEAD ref from repo at '%s', using 'master'", actualUrl);
                    head = "master";
                }
                input.attrs.insert_or_assign("ref", *head);
            }

            if (!input.getRev())
                input.attrs.insert_or_assign("rev",
                    Hash::parseAny(chomp(runProgram("git", true, { "-C", actualUrl, "--git-dir", gitDir, "rev-parse", *input.getRef() })), htSHA1).gitRev());

            repoDir = actualUrl;
>>>>>>> b470218d
        } else {
            const bool useHeadRef = !input.getRef();
            if (useHeadRef) {
                auto head = readHeadCached(actualUrl);
                if (!head) {
                    warn("could not read HEAD ref from repo at '%s', using 'master'", actualUrl);
                    head = "master";
                }
                input.attrs.insert_or_assign("ref", *head);
            }

            if (auto res = getCache()->lookup(store, unlockedAttrs)) {
                auto rev2 = Hash::parseAny(getStrAttr(res->first, "rev"), htSHA1);
                if (!input.getRev() || input.getRev() == rev2) {
                    input.attrs.insert_or_assign("rev", rev2.gitRev());
                    return makeResult(res->first, std::move(res->second));
                }
            }

<<<<<<< HEAD
            Path cacheDir = getCacheDir() + "/nix/gitv3/" + hashString(htSHA256, repoInfo.url).to_string(Base32, false);
=======
            Path cacheDir = getCachePath(actualUrl);
>>>>>>> b470218d
            repoDir = cacheDir;
            gitDir = ".";

            createDirs(dirOf(cacheDir));
            PathLocks cacheDirLock({cacheDir + ".lock"});

            if (!pathExists(cacheDir)) {
                runProgram("git", true, { "-c", "init.defaultBranch=" + gitInitialBranch, "init", "--bare", repoDir });
            }

            Path localRefFile =
                input.getRef()->compare(0, 5, "refs/") == 0
                ? cacheDir + "/" + *input.getRef()
                : cacheDir + "/refs/heads/" + *input.getRef();

            bool doFetch;
            time_t now = time(0);

            /* If a rev was specified, we need to fetch if it's not in the
               repo. */
            if (input.getRev()) {
                try {
                    runProgram("git", true, { "-C", repoDir, "--git-dir", gitDir, "cat-file", "-e", input.getRev()->gitRev() });
                    doFetch = false;
                } catch (ExecError & e) {
                    if (WIFEXITED(e.status)) {
                        doFetch = true;
                    } else {
                        throw;
                    }
                }
            } else {
                if (repoInfo.allRefs) {
                    doFetch = true;
                } else {
                    /* If the local ref is older than ‘tarball-ttl’ seconds, do a
                       git fetch to update the local ref to the remote ref. */
                    struct stat st;
                    doFetch = stat(localRefFile.c_str(), &st) != 0 ||
                        !isCacheFileWithinTtl(now, st);
                }
            }

            if (doFetch) {
                Activity act(*logger, lvlTalkative, actUnknown, fmt("fetching Git repository '%s'", repoInfo.url));

                // FIXME: git stderr messes up our progress indicator, so
                // we're using --quiet for now. Should process its stderr.
                try {
                    auto ref = input.getRef();
                    auto fetchRef = repoInfo.allRefs
                        ? "refs/*"
                        : ref->compare(0, 5, "refs/") == 0
                            ? *ref
                            : ref == "HEAD"
                                ? *ref
                                : "refs/heads/" + *ref;
<<<<<<< HEAD
                    runProgram("git", true, { "-C", repoDir, "fetch", "--quiet", "--force", "--", repoInfo.url, fmt("%s:%s", fetchRef, fetchRef) });
=======
                    runProgram("git", true, { "-C", repoDir, "--git-dir", gitDir, "fetch", "--quiet", "--force", "--", actualUrl, fmt("%s:%s", fetchRef, fetchRef) });
>>>>>>> b470218d
                } catch (Error & e) {
                    if (!pathExists(localRefFile)) throw;
                    warn("could not update local clone of Git repository '%s'; continuing with the most recent version", repoInfo.url);
                }

                if (!touchCacheFile(localRefFile, now))
                    warn("could not update mtime for file '%s': %s", localRefFile, strerror(errno));
                if (useHeadRef && !storeCachedHead(actualUrl, *input.getRef()))
                    warn("could not update cached head '%s' for '%s'", *input.getRef(), actualUrl);
            }

            if (!input.getRev())
                input.attrs.insert_or_assign("rev", Hash::parseAny(chomp(readFile(localRefFile)), htSHA1).gitRev());

            // cache dir lock is removed at scope end; we will only use read-only operations on specific revisions in the remainder
        }

        bool isShallow = chomp(runProgram("git", true, { "-C", repoDir, "--git-dir", gitDir, "rev-parse", "--is-shallow-repository" })) == "true";

        if (isShallow && !repoInfo.shallow)
            throw Error("'%s' is a shallow Git repository, but a non-shallow repository is needed", repoInfo.url);

        // FIXME: check whether rev is an ancestor of ref.

        printTalkative("using revision %s of repo '%s'", input.getRev()->gitRev(), repoInfo.url);

        /* Now that we know the ref, check again whether we have it in
           the store. */
        if (auto res = getCache()->lookup(store, getLockedAttrs()))
            return makeResult(res->first, std::move(res->second));

        Path tmpDir = createTempDir();
        AutoDelete delTmpDir(tmpDir, true);
        PathFilter filter = defaultPathFilter;

        auto result = runProgram(RunOptions {
            .program = "git",
            .args = { "-C", repoDir, "--git-dir", gitDir, "cat-file", "commit", input.getRev()->gitRev() },
            .mergeStderrToStdout = true
        });
        if (WEXITSTATUS(result.first) == 128
            && result.second.find("bad file") != std::string::npos)
        {
            throw Error(
                "Cannot find Git revision '%s' in ref '%s' of repository '%s'! "
                    "Please make sure that the " ANSI_BOLD "rev" ANSI_NORMAL " exists on the "
                    ANSI_BOLD "ref" ANSI_NORMAL " you've specified or add " ANSI_BOLD
                    "allRefs = true;" ANSI_NORMAL " to " ANSI_BOLD "fetchGit" ANSI_NORMAL ".",
                input.getRev()->gitRev(),
                *input.getRef(),
                repoInfo.url
            );
        }

        if (repoInfo.submodules) {
            Path tmpGitDir = createTempDir();
            AutoDelete delTmpGitDir(tmpGitDir, true);

            runProgram("git", true, { "-c", "init.defaultBranch=" + gitInitialBranch, "init", tmpDir, "--separate-git-dir", tmpGitDir });
            // TODO: repoDir might lack the ref (it only checks if rev
            // exists, see FIXME above) so use a big hammer and fetch
            // everything to ensure we get the rev.
            runProgram("git", true, { "-C", tmpDir, "fetch", "--quiet", "--force",
                                      "--update-head-ok", "--", repoDir, "refs/*:refs/*" });

            runProgram("git", true, { "-C", tmpDir, "checkout", "--quiet", input.getRev()->gitRev() });
            runProgram("git", true, { "-C", tmpDir, "remote", "add", "origin", repoInfo.url });
            runProgram("git", true, { "-C", tmpDir, "submodule", "--quiet", "update", "--init", "--recursive" });

            filter = isNotDotGitDirectory;
        } else {
            // FIXME: should pipe this, or find some better way to extract a
            // revision.
            auto source = sinkToSource([&](Sink & sink) {
                runProgram2({
                    .program = "git",
                    .args = { "-C", repoDir, "--git-dir", gitDir, "archive", input.getRev()->gitRev() },
                    .standardOut = &sink
                });
            });

            unpackTarfile(*source, tmpDir);
        }

        auto storePath = store->addToStore(name, tmpDir, FileIngestionMethod::Recursive, htSHA256, filter);

        auto lastModified = std::stoull(runProgram("git", true, { "-C", repoDir, "--git-dir", gitDir, "log", "-1", "--format=%ct", "--no-show-signature", input.getRev()->gitRev() }));

        Attrs infoAttrs({
            {"rev", input.getRev()->gitRev()},
            {"lastModified", lastModified},
        });

        if (!repoInfo.shallow)
            infoAttrs.insert_or_assign("revCount",
                std::stoull(runProgram("git", true, { "-C", repoDir, "--git-dir", gitDir, "rev-list", "--count", input.getRev()->gitRev() })));

        if (!_input.getRev())
            getCache()->add(
                store,
                unlockedAttrs,
                infoAttrs,
                storePath,
                false);

        getCache()->add(
            store,
            getLockedAttrs(),
            infoAttrs,
            storePath,
            true);

        return makeResult(infoAttrs, std::move(storePath));
    }

    std::pair<ref<InputAccessor>, Input> lazyFetch(ref<Store> store, const Input & input) override
    {
        auto repoInfo = getRepoInfo(input);

        /* Unless we're using the working tree, copy the tree into the
           Nix store. TODO: We could have an accessor for fetching
           files from the Git repository directly. */
        if (input.getRef() || input.getRev() || !repoInfo.isLocal)
            return InputScheme::lazyFetch(store, input);

        repoInfo.checkDirty();

        // FIXME: return updated input.

        return {makeFSInputAccessor(repoInfo.url, listFiles(repoInfo)), input};
    }
};

static auto rGitInputScheme = OnStartup([] { registerInputScheme(std::make_unique<GitInputScheme>()); });

}<|MERGE_RESOLUTION|>--- conflicted
+++ resolved
@@ -18,6 +18,7 @@
 using namespace std::string_literals;
 
 namespace nix::fetchers {
+
 namespace {
 
 // Explicit initial branch of our bare repo to suppress warnings from new version of git.
@@ -31,23 +32,23 @@
     return getEnv("GIT_DIR").value_or(".git");
 }
 
-bool isCacheFileWithinTtl(const time_t now, const struct stat & st)
+bool isCacheFileWithinTtl(time_t now, const struct stat & st)
 {
     return st.st_mtime + settings.tarballTtl > now;
 }
 
-bool touchCacheFile(const Path& path, const time_t& touch_time)
-{
-  struct timeval times[2];
-  times[0].tv_sec = touch_time;
-  times[0].tv_usec = 0;
-  times[1].tv_sec = touch_time;
-  times[1].tv_usec = 0;
-
-  return lutimes(path.c_str(), times) == 0;
-}
-
-Path getCachePath(std::string key)
+bool touchCacheFile(const Path & path, time_t touch_time)
+{
+    struct timeval times[2];
+    times[0].tv_sec = touch_time;
+    times[0].tv_usec = 0;
+    times[1].tv_sec = touch_time;
+    times[1].tv_usec = 0;
+
+    return lutimes(path.c_str(), times) == 0;
+}
+
+Path getCachePath(std::string_view key)
 {
     return getCacheDir() + "/nix/gitv3/" +
         hashString(htSHA256, key).to_string(Base32, false);
@@ -64,6 +65,7 @@
 {
     auto [exit_code, output] = runProgram(RunOptions {
         .program = "git",
+        // FIXME: use 'HEAD'
         .args = {"ls-remote", "--symref", path},
     });
     if (exit_code != 0) {
@@ -87,12 +89,12 @@
 }
 
 // Persist the HEAD ref from the remote repo in the local cached repo.
-bool storeCachedHead(const std::string& actualUrl, const std::string& headRef)
+bool storeCachedHead(std::string_view actualUrl, std::string headRef)
 {
     Path cacheDir = getCachePath(actualUrl);
     try {
         runProgram("git", true, { "-C", cacheDir, "symbolic-ref", "--", "HEAD", headRef });
-    } catch (ExecError &e) {
+    } catch (ExecError & e) {
         if (!WIFEXITED(e.status)) throw;
         return false;
     }
@@ -100,7 +102,7 @@
     return true;
 }
 
-std::optional<std::string> readHeadCached(const std::string& actualUrl)
+std::optional<std::string> readHeadCached(std::string_view actualUrl)
 {
     // Create a cache path to store the branch of the HEAD ref. Append something
     // in front of the URL to prevent collision with the repository itself.
@@ -114,16 +116,15 @@
         cachedRef = readHead(cacheDir);
         if (cachedRef != std::nullopt &&
             *cachedRef != gitInitialBranch &&
-            isCacheFileWithinTtl(now, st)) {
+            isCacheFileWithinTtl(now, st))
+        {
             debug("using cached HEAD ref '%s' for repo '%s'", *cachedRef, actualUrl);
             return cachedRef;
         }
     }
 
     auto ref = readHead(actualUrl);
-    if (ref) {
-        return ref;
-    }
+    if (ref) return ref;
 
     if (cachedRef) {
         // If the cached git ref is expired in fetch() below, and the 'git fetch'
@@ -249,6 +250,7 @@
 
     return {std::move(storePath), input};
 }
+
 }  // end namespace
 
 struct GitInputScheme : InputScheme
@@ -268,7 +270,7 @@
         Attrs attrs;
         attrs.emplace("type", "git");
 
-        for (auto &[name, value] : url.query) {
+        for (auto & [name, value] : url.query) {
             if (name == "rev" || name == "ref")
                 attrs.emplace(name, value);
             else if (name == "shallow" || name == "submodules")
@@ -386,14 +388,7 @@
         bool submodules = false;
         bool allRefs = false;
 
-<<<<<<< HEAD
         std::string cacheType;
-=======
-    std::pair<StorePath, Input> fetch(ref<Store> store, const Input & _input) override
-    {
-        Input input(_input);
-        auto gitDir = getGitDir();
->>>>>>> b470218d
 
         /* Whether this is a local, non-bare repository. */
         bool isLocal = false;
@@ -404,27 +399,8 @@
         /* Whether this repository has any commits. */
         bool hasHead = true;
 
-<<<<<<< HEAD
         /* URL of the repo, or its path if isLocal. */
         std::string url;
-=======
-        auto checkHashType = [&](const std::optional<Hash> & hash)
-        {
-            if (hash.has_value() && !(hash->type == htSHA1 || hash->type == htSHA256))
-                throw Error("Hash '%s' is not supported by Git. Supported types are sha1 and sha256.", hash->to_string(Base16, true));
-        };
-
-        auto getLockedAttrs = [&]()
-        {
-            checkHashType(input.getRev());
-
-            return Attrs({
-                {"type", cacheType},
-                {"name", name},
-                {"rev", input.getRev()->gitRev()},
-            });
-        };
->>>>>>> b470218d
 
         void checkDirty()
         {
@@ -461,7 +437,6 @@
         repoInfo.isLocal = url.scheme == "file" && !forceHttp && !isBareRepository;
         repoInfo.url = repoInfo.isLocal ? url.path : url.base;
 
-<<<<<<< HEAD
         // If this is a local directory and no ref or revision is
         // given, then allow the use of an unclean working tree.
         if (!input.getRef() && !input.getRev() && repoInfo.isLocal) {
@@ -601,19 +576,6 @@
 
         Attrs unlockedAttrs({
             {"type", repoInfo.cacheType},
-=======
-        /* If this is a local directory and no ref or revision is given,
-           allow fetching directly from a dirty workdir. */
-        if (!input.getRef() && !input.getRev() && isLocal) {
-            auto workdirInfo = getWorkdirInfo(input, actualUrl);
-            if (!workdirInfo.clean) {
-                return fetchFromWorkdir(store, input, actualUrl, workdirInfo);
-            }
-        }
-
-        const Attrs unlockedAttrs({
-            {"type", cacheType},
->>>>>>> b470218d
             {"name", name},
             {"url", repoInfo.url},
             {"ref", *input.getRef()},
@@ -621,7 +583,6 @@
 
         Path repoDir;
 
-<<<<<<< HEAD
         if (repoInfo.isLocal) {
 
             if (!input.getRev())
@@ -630,23 +591,6 @@
 
             repoDir = repoInfo.url;
 
-=======
-        if (isLocal) {
-            if (!input.getRef()) {
-                auto head = readHead(actualUrl);
-                if (!head) {
-                    warn("could not read HEAD ref from repo at '%s', using 'master'", actualUrl);
-                    head = "master";
-                }
-                input.attrs.insert_or_assign("ref", *head);
-            }
-
-            if (!input.getRev())
-                input.attrs.insert_or_assign("rev",
-                    Hash::parseAny(chomp(runProgram("git", true, { "-C", actualUrl, "--git-dir", gitDir, "rev-parse", *input.getRef() })), htSHA1).gitRev());
-
-            repoDir = actualUrl;
->>>>>>> b470218d
         } else {
             const bool useHeadRef = !input.getRef();
             if (useHeadRef) {
@@ -666,11 +610,7 @@
                 }
             }
 
-<<<<<<< HEAD
             Path cacheDir = getCacheDir() + "/nix/gitv3/" + hashString(htSHA256, repoInfo.url).to_string(Base32, false);
-=======
-            Path cacheDir = getCachePath(actualUrl);
->>>>>>> b470218d
             repoDir = cacheDir;
             gitDir = ".";
 
@@ -728,11 +668,7 @@
                             : ref == "HEAD"
                                 ? *ref
                                 : "refs/heads/" + *ref;
-<<<<<<< HEAD
                     runProgram("git", true, { "-C", repoDir, "fetch", "--quiet", "--force", "--", repoInfo.url, fmt("%s:%s", fetchRef, fetchRef) });
-=======
-                    runProgram("git", true, { "-C", repoDir, "--git-dir", gitDir, "fetch", "--quiet", "--force", "--", actualUrl, fmt("%s:%s", fetchRef, fetchRef) });
->>>>>>> b470218d
                 } catch (Error & e) {
                     if (!pathExists(localRefFile)) throw;
                     warn("could not update local clone of Git repository '%s'; continuing with the most recent version", repoInfo.url);
