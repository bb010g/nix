nix_tests = \
  flakes.sh \
  ca/gc.sh \
  gc.sh \
  remote-store.sh \
  lang.sh \
  fetchMercurial.sh \
  gc-auto.sh \
  user-envs.sh \
  binary-cache.sh \
  multiple-outputs.sh \
  ca/build.sh \
  nix-build.sh \
  gc-concurrent.sh \
  repair.sh \
  fixed.sh \
  export-graph.sh \
  timeout.sh \
  fetchGitRefs.sh \
  gc-runtime.sh \
  tarball.sh \
  fetchGit.sh \
  fetchurl.sh \
  simple.sh \
  referrers.sh \
  optimise-store.sh \
  substitute-with-invalid-ca.sh \
  ca/concurrent-builds.sh \
  signing.sh \
  ca/build-with-garbage-path.sh \
  hash.sh \
  gc-non-blocking.sh \
  check.sh \
  ca/substitute.sh \
  nix-shell.sh \
  ca/signatures.sh \
  ca/nix-shell.sh \
  ca/nix-copy.sh \
  check-refs.sh \
  build-remote-input-addressed.sh \
  secure-drv-outputs.sh \
  restricted.sh \
  fetchGitSubmodules.sh \
  flake-searching.sh \
  ca/duplicate-realisation-in-closure.sh \
  readfile-context.sh \
  nix-channel.sh \
  recursive.sh \
  dependencies.sh \
  check-reqs.sh \
  build-remote-content-addressed-fixed.sh \
  build-remote-content-addressed-floating.sh \
  nar-access.sh \
  pure-eval.sh \
  ca/post-hook.sh \
  repl.sh \
  ca/repl.sh \
  ca/recursive.sh \
  binary-cache-build-remote.sh \
  search.sh \
  logging.sh \
  export.sh \
  config.sh \
  add.sh \
  local-store.sh \
  filter-source.sh \
  misc.sh \
  dump-db.sh \
  linux-sandbox.sh \
  build-dry.sh \
  structured-attrs.sh \
  shell.sh \
  brotli.sh \
  zstd.sh \
  compression-levels.sh \
  nix-copy-ssh.sh \
  post-hook.sh \
  function-trace.sh \
  flake-local-settings.sh \
  eval-store.sh \
  why-depends.sh \
  import-derivation.sh \
  ca/import-derivation.sh \
  nix_path.sh \
  case-hack.sh \
  placeholders.sh \
  ssh-relay.sh \
  plugins.sh \
  build.sh \
<<<<<<< HEAD
  build-explicit-output.sh \
  compute-levels.sh \
  repl.sh \
  ca/build.sh \
  ca/build-with-garbage-path.sh \
  ca/duplicate-realisation-in-closure.sh \
  ca/substitute.sh \
  ca/signatures.sh \
  ca/nix-shell.sh \
=======
>>>>>>> 4d981439
  ca/nix-run.sh \
  db-migration.sh \
  bash-profile.sh \
  pass-as-file.sh \
  describe-stores.sh \
  nix-profile.sh \
  suggestions.sh \
  store-ping.sh

ifeq ($(HAVE_LIBCPUID), 1)
	nix_tests += compute-levels.sh
endif

install-tests += $(foreach x, $(nix_tests), tests/$(x))

tests-environment = NIX_REMOTE= $(bash) -e

clean-files += $(d)/common.sh $(d)/config.nix $(d)/ca/config.nix

test-deps += tests/common.sh tests/config.nix tests/ca/config.nix tests/plugins/libplugintest.$(SO_EXT)<|MERGE_RESOLUTION|>--- conflicted
+++ resolved
@@ -87,18 +87,7 @@
   ssh-relay.sh \
   plugins.sh \
   build.sh \
-<<<<<<< HEAD
   build-explicit-output.sh \
-  compute-levels.sh \
-  repl.sh \
-  ca/build.sh \
-  ca/build-with-garbage-path.sh \
-  ca/duplicate-realisation-in-closure.sh \
-  ca/substitute.sh \
-  ca/signatures.sh \
-  ca/nix-shell.sh \
-=======
->>>>>>> 4d981439
   ca/nix-run.sh \
   db-migration.sh \
   bash-profile.sh \
