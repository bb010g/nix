--- conflicted
+++ resolved
@@ -454,12 +454,9 @@
 
           shellHook =
             ''
-<<<<<<< HEAD
-              export MANPATH=$out/share/man:$MANPATH
-=======
               PATH=$prefix/bin:$PATH
               unset PYTHONPATH
->>>>>>> ebb8e076
+              export MANPATH=$out/share/man:$MANPATH
             '';
         });
 
